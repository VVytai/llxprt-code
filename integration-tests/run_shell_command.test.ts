/**
 * @license
 * Copyright 2024 Google LLC
 * SPDX-License-Identifier: Apache-2.0
 */

import { describe, it, expect } from 'vitest';
import { TestRig, printDebugInfo, validateModelOutput } from './test-helper.js';
import { getShellConfiguration } from '../packages/core/src/utils/shell-utils.js';

const { shell } = getShellConfiguration();

function getLineCountCommand(): { command: string; tool: string } {
  switch (shell) {
    case 'powershell':
      return {
        command: `(Get-Content test.txt).Length`,
        tool: 'Get-Content',
      };
    case 'cmd':
      return { command: `find /c /v "" test.txt`, tool: 'find' };
    case 'bash':
    default:
      return { command: `wc -l test.txt`, tool: 'wc' };
  }
}

describe('run_shell_command', () => {
  it('should be able to run a shell command', async () => {
    const rig = new TestRig();
    await rig.setup('should be able to run a shell command');

    const prompt = `Please run the command "echo hello-world" (without specifying any directory parameter) and show me the output`;

    const result = await rig.run(prompt);

    const foundToolCall = await rig.waitForToolCall('run_shell_command');

    // Add debugging information
    if (!foundToolCall || !result.includes('hello-world')) {
      printDebugInfo(rig, result, {
        'Found tool call': foundToolCall,
        'Contains hello-world': result.includes('hello-world'),
      });
    }

    expect(
      foundToolCall,
      'Expected to find a run_shell_command tool call',
    ).toBeTruthy();

    // Validate model output - will throw if no output, warn if missing expected content
    // Model often reports exit code instead of showing output
    validateModelOutput(
      result,
      ['hello-world', 'exit code 0'],
      'Shell command test',
    );
  });

  it('should be able to run a shell command via stdin', async () => {
    const rig = new TestRig();
    await rig.setup('should be able to run a shell command via stdin');

    const prompt = `Please run the command "echo test-stdin" (without specifying any directory parameter) and show me what it outputs`;

    const result = await rig.run({ stdin: prompt });

    const foundToolCall = await rig.waitForToolCall('run_shell_command');

    // Add debugging information
    if (!foundToolCall || !result.includes('test-stdin')) {
      printDebugInfo(rig, result, {
        'Test type': 'Stdin test',
        'Found tool call': foundToolCall,
        'Contains test-stdin': result.includes('test-stdin'),
      });
    }

    expect(
      foundToolCall,
      'Expected to find a run_shell_command tool call',
    ).toBeTruthy();

    // Validate model output - will throw if no output, warn if missing expected content
    validateModelOutput(result, 'test-stdin', 'Shell command stdin test');
  });

  it('should run allowed sub-command in non-interactive mode', async () => {
    const rig = new TestRig();
    await rig.setup('should run allowed sub-command in non-interactive mode');

    const testFile = rig.createFile('test.txt', 'Lorem\nIpsum\nDolor\n');
    const { tool } = getLineCountCommand();
    const prompt = `use ${tool} to tell me how many lines there are in ${testFile}`;

    // Provide the prompt via stdin to simulate non-interactive mode
    const result = await rig.run({
      stdin: prompt,
      args: [`--allowed-tools=run_shell_command(${tool})`],
    });

    const foundToolCall = await rig.waitForToolCall('run_shell_command', 15000);

    if (!foundToolCall) {
      printDebugInfo(rig, result, {
        'Found tool call': foundToolCall,
      });
    }

    expect(
      foundToolCall,
      'Expected to find a run_shell_command tool call',
    ).toBeTruthy();
  });

  it('should succeed with no parens in non-interactive mode', async () => {
    const rig = new TestRig();
    await rig.setup('should succeed with no parens in non-interactive mode');

    const testFile = rig.createFile('test.txt', 'Lorem\nIpsum\nDolor\n');
    const { tool } = getLineCountCommand();
    const prompt = `use ${tool} to tell me how many lines there are in ${testFile}`;

    const result = await rig.run({
      stdin: prompt,
      args: ['--allowed-tools=run_shell_command'],
    });

    const foundToolCall = await rig.waitForToolCall('run_shell_command', 15000);

    if (!foundToolCall) {
      printDebugInfo(rig, result, {
        'Found tool call': foundToolCall,
      });
    }

    expect(
      foundToolCall,
      'Expected to find a run_shell_command tool call',
    ).toBeTruthy();
  });

  it('should succeed with --yolo mode', async () => {
    const rig = new TestRig();
    await rig.setup('should succeed with --yolo mode');

<<<<<<< HEAD
    const testFile = rig.createFile('test.txt', 'Lorem\nIpsum\nDolor\n');
    const { tool } = getLineCountCommand();
    const prompt = `use ${tool} to tell me how many lines there are in ${testFile}`;
=======
    // Use platform-appropriate command
    const isLinux = process.platform === 'linux';
    const prompt = isLinux
      ? `use wc to tell me how many lines there are in /proc/meminfo`
      : `use wc to count how many lines are in /etc/hosts`;
    const expectedText = 'lines';
>>>>>>> 5b4c2f5c

    const result = await rig.run(
      {
        prompt: prompt,
      },
      '--yolo',
    );

    const foundToolCall = await rig.waitForToolCall('run_shell_command', 15000);

    if (!foundToolCall) {
      printDebugInfo(rig, result, {
        'Found tool call': foundToolCall,
      });
    }

    expect(
      foundToolCall,
      'Expected to find a run_shell_command tool call',
    ).toBeTruthy();
<<<<<<< HEAD
=======
    expect(result).toContain(expectedText);
>>>>>>> 5b4c2f5c
  });

  it('should work with ShellTool alias', async () => {
    const rig = new TestRig();
    await rig.setup('should work with ShellTool alias');

<<<<<<< HEAD
    const testFile = rig.createFile('test.txt', 'Lorem\nIpsum\nDolor\n');
    const { tool } = getLineCountCommand();
    const prompt = `use ${tool} to tell me how many lines there are in ${testFile}`;
=======
    // Use platform-appropriate command
    const isLinux = process.platform === 'linux';
    const prompt = isLinux
      ? `use wc to tell me how many lines there are in /proc/meminfo`
      : `use wc to count how many lines are in /etc/hosts`;
>>>>>>> 5b4c2f5c

    const result = await rig.run({
      stdin: prompt,
      args: [`--allowed-tools=ShellTool(${tool})`],
    });

    const foundToolCall = await rig.waitForToolCall('run_shell_command', 15000);

    if (!foundToolCall) {
      printDebugInfo(rig, result, {
        'Found tool call': foundToolCall,
      });
    }

    expect(
      foundToolCall,
      'Expected to find a run_shell_command tool call',
    ).toBeTruthy();
  });

  it('should combine multiple --allowed-tools flags', async () => {
    const rig = new TestRig();
    await rig.setup('should combine multiple --allowed-tools flags');

    const { tool } = getLineCountCommand();
    const prompt = `use ${tool} and ls`;

    const result = await rig.run({
      stdin: prompt,
      args: [
        `--allowed-tools=run_shell_command(${tool})`,
        '--allowed-tools=run_shell_command(ls)',
      ],
    });

    const foundToolCall = await rig.waitForToolCall('run_shell_command', 15000);

    if (!foundToolCall) {
      printDebugInfo(rig, result, {
        'Found tool call': foundToolCall,
      });
    }

    expect(
      foundToolCall,
      'Expected to find a run_shell_command tool call',
    ).toBeTruthy();
  });

  it('should allow all with "ShellTool" and other specifics', async () => {
    const rig = new TestRig();
    await rig.setup('should allow all with "ShellTool" and other specifics');

    const { tool } = getLineCountCommand();
    const prompt = `use date`;

    const result = await rig.run({
      stdin: prompt,
      args: [
        `--allowed-tools=run_shell_command(${tool})`,
        '--allowed-tools=run_shell_command',
      ],
    });

    const foundToolCall = await rig.waitForToolCall('run_shell_command', 15000);

    if (!foundToolCall) {
      printDebugInfo(rig, result, {
        'Found tool call': foundToolCall,
      });
    }

    expect(
      foundToolCall,
      'Expected to find a run_shell_command tool call',
    ).toBeTruthy();
  });

  it.skipIf(process.env.LLXPRT_SANDBOX !== 'false')(
    'should propagate environment variables to the child process',
    async () => {
      const rig = new TestRig();
      await rig.setup('should propagate environment variables');

      const varName = 'LLXPRT_CODE_TEST_VAR';
      const varValue = `test-value-${Math.random().toString(36).substring(7)}`;
      process.env[varName] = varValue;

      try {
        const prompt = `Use echo to learn the value of the environment variable named ${varName} and tell me what it is.`;
        const result = await rig.run(prompt);

        const foundToolCall = await rig.waitForToolCall('run_shell_command');

        if (!foundToolCall || !result.includes(varValue)) {
          printDebugInfo(rig, result, {
            'Found tool call': foundToolCall,
            'Contains varValue': result.includes(varValue),
          });
        }

        expect(
          foundToolCall,
          'Expected to find a run_shell_command tool call',
        ).toBeTruthy();
        validateModelOutput(result, varValue, 'Env var propagation test');
        expect(result).toContain(varValue);
      } finally {
        delete process.env[varName];
      }
    },
  );

  it('should run a platform-specific file listing command', async () => {
    const rig = new TestRig();
    await rig.setup('should run platform-specific file listing');
    const fileName = `test-file-${Math.random().toString(36).substring(7)}.txt`;
    rig.createFile(fileName, 'test content');

    const prompt = `Run a shell command to list the files in the current directory and tell me what they are.`;
    const result = await rig.run(prompt);

    const foundToolCall = await rig.waitForToolCall('run_shell_command');

    // Debugging info
    if (!foundToolCall || !result.includes(fileName)) {
      printDebugInfo(rig, result, {
        'Found tool call': foundToolCall,
        'Contains fileName': result.includes(fileName),
      });
    }

    expect(
      foundToolCall,
      'Expected to find a run_shell_command tool call',
    ).toBeTruthy();

    validateModelOutput(result, fileName, 'Platform-specific listing test');
    expect(result).toContain(fileName);
  });
});<|MERGE_RESOLUTION|>--- conflicted
+++ resolved
@@ -145,18 +145,12 @@
     const rig = new TestRig();
     await rig.setup('should succeed with --yolo mode');
 
-<<<<<<< HEAD
-    const testFile = rig.createFile('test.txt', 'Lorem\nIpsum\nDolor\n');
-    const { tool } = getLineCountCommand();
-    const prompt = `use ${tool} to tell me how many lines there are in ${testFile}`;
-=======
     // Use platform-appropriate command
     const isLinux = process.platform === 'linux';
     const prompt = isLinux
       ? `use wc to tell me how many lines there are in /proc/meminfo`
       : `use wc to count how many lines are in /etc/hosts`;
     const expectedText = 'lines';
->>>>>>> 5b4c2f5c
 
     const result = await rig.run(
       {
@@ -177,27 +171,19 @@
       foundToolCall,
       'Expected to find a run_shell_command tool call',
     ).toBeTruthy();
-<<<<<<< HEAD
-=======
     expect(result).toContain(expectedText);
->>>>>>> 5b4c2f5c
   });
 
   it('should work with ShellTool alias', async () => {
     const rig = new TestRig();
     await rig.setup('should work with ShellTool alias');
 
-<<<<<<< HEAD
-    const testFile = rig.createFile('test.txt', 'Lorem\nIpsum\nDolor\n');
-    const { tool } = getLineCountCommand();
-    const prompt = `use ${tool} to tell me how many lines there are in ${testFile}`;
-=======
     // Use platform-appropriate command
     const isLinux = process.platform === 'linux';
     const prompt = isLinux
       ? `use wc to tell me how many lines there are in /proc/meminfo`
       : `use wc to count how many lines are in /etc/hosts`;
->>>>>>> 5b4c2f5c
+    const { tool } = getLineCountCommand();
 
     const result = await rig.run({
       stdin: prompt,
