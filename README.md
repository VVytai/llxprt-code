--- conflicted
+++ resolved
@@ -8,7 +8,6 @@
 
 ## Key Features
 
-<<<<<<< HEAD
 - **Multi-Provider Support**: Direct access to OpenAI (o3), Anthropic (Claude), Google Gemini, plus OpenRouter, Fireworks, and local models
 - **Enhanced Theme Support**: Beautiful themes applied consistently across the entire tool
 - **Full Gemini CLI Compatibility**: All original features work seamlessly, including Google authentication via `/auth`
@@ -18,23 +17,17 @@
 With LLxprt Code you can:
 
 - Query and edit large codebases with any LLM provider
+- Generate new apps from PDFs or sketches, using multimodal capabilities
 - Use local models for privacy-sensitive work
 - Switch between providers seamlessly within a session
 - Leverage all the powerful tools and MCP servers from Gemini CLI
+- Use tools and MCP servers to connect new capabilities, including [media generation with Imagen, Veo or Lyria](https://github.com/GoogleCloudPlatform/vertex-ai-creative-studio/tree/main/experiments/mcp-genmedia)
+- Ground your queries with the [Google Search](https://ai.google.dev/gemini-api/docs/grounding) tool when using Gemini
 - Enjoy a beautifully themed interface across all commands
-=======
-- Query and edit large codebases in and beyond Gemini's 1M token context window.
-- Generate new apps from PDFs or sketches, using Gemini's multimodal capabilities.
-- Automate operational tasks, like querying pull requests or handling complex rebases.
-- Use tools and MCP servers to connect new capabilities, including [media generation with Imagen,
-  Veo or Lyria](https://github.com/GoogleCloudPlatform/vertex-ai-creative-studio/tree/main/experiments/mcp-genmedia)
-- Ground your queries with the [Google Search](https://ai.google.dev/gemini-api/docs/grounding)
-  tool, built into Gemini.
->>>>>>> 3a224d49
 
 ## Quickstart
 
-You have two options to install Gemini CLI.
+You have two options to install LLxprt Code.
 
 ### With Node
 
@@ -51,37 +44,32 @@
    npx https://github.com/acoliver/llxprt-code
    ```
 
+### With Homebrew
+
+1. **Prerequisites:** Ensure you have [Homebrew](https://brew.sh/) installed.
+2. **Install the CLI:** Execute the following command in your terminal:
+
+   ```bash
+   brew install llxprt-code
+   ```
+
+   Then, run the CLI from anywhere:
+
+   ```bash
+   llxprt
+   ```
+
+### Common Configuration Steps
+
 3. **Run and configure:**
 
    ```bash
    llxprt
    ```
 
-<<<<<<< HEAD
    - Pick a beautiful theme
    - Choose your provider with `/provider` (defaults to Gemini)
    - Set up authentication as needed
-=======
-### With Homebrew
-
-1. **Prerequisites:** Ensure you have [Homebrew](https://brew.sh/) installed.
-2. **Install the CLI** Execute the following command in your terminal:
-
-   ```bash
-   brew install gemini-cli
-   ```
-
-   Then, run the CLI from anywhere:
-
-   ```bash
-   gemini
-   ```
-
-### Common Configuration steps
-
-3. **Pick a color theme**
-4. **Authenticate:** When prompted, sign in with your personal Google account. This will grant you up to 60 model requests per minute and 1,000 model requests per day using Gemini.
->>>>>>> 3a224d49
 
 ## Provider Configuration
 
