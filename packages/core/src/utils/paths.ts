--- conflicted
+++ resolved
@@ -166,10 +166,7 @@
  */
 export function getProjectTempDir(projectRoot: string): string {
   const hash = getProjectHash(projectRoot);
-<<<<<<< HEAD
   return path.join(os.homedir(), LLXPRT_DIR, TMP_DIR_NAME, hash);
-=======
-  return path.join(os.homedir(), GEMINI_DIR, TMP_DIR_NAME, hash);
 }
 
 /**
@@ -177,7 +174,7 @@
  * @returns The path to the user's commands directory.
  */
 export function getUserCommandsDir(): string {
-  return path.join(os.homedir(), GEMINI_DIR, COMMANDS_DIR_NAME);
+  return path.join(os.homedir(), LLXPRT_DIR, COMMANDS_DIR_NAME);
 }
 
 /**
@@ -186,6 +183,5 @@
  * @returns The path to the project's commands directory.
  */
 export function getProjectCommandsDir(projectRoot: string): string {
-  return path.join(projectRoot, GEMINI_DIR, COMMANDS_DIR_NAME);
->>>>>>> 3a224d49
+  return path.join(projectRoot, LLXPRT_DIR, COMMANDS_DIR_NAME);
 }