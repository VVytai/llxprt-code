/**
 * @license
 * Copyright 2025 Google LLC
 * SPDX-License-Identifier: Apache-2.0
 */

import {
  EmbedContentParameters,
  GenerateContentConfig,
  PartListUnion,
  Content,
  Tool,
  GenerateContentResponse,
} from '@google/genai';
import {
  getDirectoryContextString,
  getEnvironmentContext,
} from '../utils/environmentContext.js';
import { Turn, ServerGeminiStreamEvent, GeminiEventType } from './turn.js';
import type { ChatCompressionInfo } from './turn.js';
import { CompressionStatus } from './turn.js';
import { Config } from '../config/config.js';
import { UserTierId } from '../code_assist/types.js';
import { getCoreSystemPromptAsync, getCompressionPrompt } from './prompts.js';
import { getResponseText } from '../utils/generateContentResponseUtilities.js';
import { reportError } from '../utils/errorReporting.js';
import { GeminiChat } from './geminiChat.js';
import { DebugLogger } from '../debug/index.js';
import { HistoryService } from '../services/history/HistoryService.js';
import { ContentConverters } from '../services/history/ContentConverters.js';
import { retryWithBackoff } from '../utils/retry.js';
import { getErrorMessage } from '../utils/errors.js';
import {
  AuthType,
  ContentGenerator,
  ContentGeneratorConfig,
  createContentGenerator,
} from './contentGenerator.js';
import { ProxyAgent, setGlobalDispatcher } from 'undici';
import { DEFAULT_GEMINI_FLASH_MODEL } from '../config/models.js';
import { tokenLimit } from './tokenLimits.js';
import {
  COMPRESSION_TOKEN_THRESHOLD,
  COMPRESSION_PRESERVE_THRESHOLD,
} from './compression-config.js';
import { LoopDetectionService } from '../services/loopDetectionService.js';
import { ideContext, IdeContext, File } from '../ide/ideContext.js';
import { ComplexityAnalyzer } from '../services/complexity-analyzer.js';
import { TodoReminderService } from '../services/todo-reminder-service.js';
import { isFunctionResponse } from '../utils/messageInspectors.js';

function isThinkingSupported(model: string) {
  if (model.startsWith('gemini-2.5')) return true;
  return false;
}

/**
 * Extracts JSON from a string that might be wrapped in markdown code blocks
 * @param text - The raw text that might contain markdown-wrapped JSON
 * @returns The extracted JSON string or the original text if no markdown found
 */
function extractJsonFromMarkdown(text: string): string {
  // Try to match ```json ... ``` or ``` ... ```
  const markdownMatch = text.match(/```(?:json)?\s*\n?([\s\S]*?)\n?```/);
  if (markdownMatch && markdownMatch[1]) {
    return markdownMatch[1].trim();
  }

  // If no markdown found, return trimmed original text
  return text.trim();
}

/**
 * Returns the index of the content after the fraction of the total characters in the history.
 *
 * Exported for testing purposes.
 */
export function findIndexAfterFraction(
  history: Content[],
  fraction: number,
): number {
  if (fraction <= 0 || fraction >= 1) {
    throw new Error('Fraction must be between 0 and 1');
  }

  const contentLengths = history.map(
    (content) => JSON.stringify(content).length,
  );

  const totalCharacters = contentLengths.reduce(
    (sum, length) => sum + length,
    0,
  );
  const targetCharacters = totalCharacters * fraction;

  let charactersSoFar = 0;
  for (let i = 0; i < contentLengths.length; i++) {
    charactersSoFar += contentLengths[i];
    if (charactersSoFar >= targetCharacters) {
      return i;
    }
  }
  return contentLengths.length;
}

export class GeminiClient {
  private chat?: GeminiChat;
  private contentGenerator?: ContentGenerator;
<<<<<<< HEAD
  private readonly embeddingModel: string;
  private readonly generateContentConfig: GenerateContentConfig = {
=======
  private embeddingModel: string;
  private logger: DebugLogger;
  private generateContentConfig: GenerateContentConfig = {
>>>>>>> a02d82b8
    temperature: 0,
    topP: 1,
  };
  private sessionTurnCount = 0;
  private readonly MAX_TURNS = 100;
  private _pendingConfig?: ContentGeneratorConfig;
  private _previousHistory?: Content[];

  private readonly loopDetector: LoopDetectionService;
  private lastPromptId?: string;
  private readonly complexityAnalyzer: ComplexityAnalyzer;
  private readonly todoReminderService: TodoReminderService;
  private lastComplexitySuggestionTime: number = 0;
  private readonly complexitySuggestionCooldown: number;
  private lastSentIdeContext: IdeContext | undefined;
  private forceFullIdeContext = true;

  /**
   * At any point in this conversation, was compression triggered without
   * being forced and did it fail?
   */
  private hasFailedCompressionAttempt = false;

  constructor(private readonly config: Config) {
    if (config.getProxy()) {
      setGlobalDispatcher(new ProxyAgent(config.getProxy() as string));
    }

    this.logger = new DebugLogger('llxprt:core:client');
    this.embeddingModel = config.getEmbeddingModel();
    this.loopDetector = new LoopDetectionService(config);
    this.lastPromptId = this.config.getSessionId();

    // Initialize complexity analyzer with config settings
    const complexitySettings = config.getComplexityAnalyzerSettings();
    this.complexityAnalyzer = new ComplexityAnalyzer({
      complexityThreshold: complexitySettings.complexityThreshold,
      minTasksForSuggestion: complexitySettings.minTasksForSuggestion,
    });
    this.complexitySuggestionCooldown =
      complexitySettings.suggestionCooldownMs ?? 300000;

    this.todoReminderService = new TodoReminderService();
  }

  async initialize(contentGeneratorConfig: ContentGeneratorConfig) {
    // Preserve chat history before resetting
    const previousHistory = this.chat?.getHistory();

    // Reset the client to force reinitialization with new auth
    this.contentGenerator = undefined;
    this.chat = undefined;

    // Store the new config and previous history for lazy initialization
    // This ensures the next lazyInitialize() call uses the correct auth config
    // and preserves conversation history across auth transitions
    this._pendingConfig = contentGeneratorConfig;
    this._previousHistory = previousHistory;
  }

  private async lazyInitialize() {
    if (this.isInitialized()) {
      return;
    }
    // Use pending config if available (from initialize() call), otherwise fall back to current config
    const contentGenConfig =
      this._pendingConfig || this.config.getContentGeneratorConfig();
    if (!contentGenConfig) {
      throw new Error(
        'Content generator config not initialized. Call config.refreshAuth() first.',
      );
    }
    this.contentGenerator = await createContentGenerator(
      contentGenConfig,
      this.config,
      this.config.getSessionId(),
    );

    // Don't create chat here - that causes infinite recursion with startChat()
    // The chat will be created when needed

    // Clear pending config after successful initialization
    // Note: We do NOT clear _previousHistory as it may be needed for the chat context
    this._pendingConfig = undefined;
  }

  getContentGenerator(): ContentGenerator {
    if (!this.contentGenerator) {
      throw new Error('Content generator not initialized');
    }
    return this.contentGenerator;
  }

  getUserTier(): UserTierId | undefined {
    return this.contentGenerator?.userTier;
  }

  async addHistory(content: Content) {
    // Ensure chat is initialized before adding history
    if (!this.hasChatInitialized()) {
      await this.resetChat();
    }
    this.getChat().addHistory(content);
  }

  getChat(): GeminiChat {
    if (!this.chat) {
      throw new Error('Chat not initialized');
    }
    return this.chat;
  }

  /**
   * Get the HistoryService from the current chat session
   * @returns The HistoryService instance, or null if chat is not initialized
   */
  getHistoryService(): HistoryService | null {
    if (!this.hasChatInitialized()) {
      return null;
    }
    return this.getChat().getHistoryService();
  }

  hasChatInitialized(): boolean {
    return this.chat !== undefined;
  }

  isInitialized(): boolean {
    return this.chat !== undefined && this.contentGenerator !== undefined;
  }

  async getHistory(): Promise<Content[]> {
    // If we have stored history but no chat, return the stored history
    if (!this.hasChatInitialized() && this._previousHistory) {
      return this._previousHistory;
    }

    // If chat is initialized, get its current history
    if (this.hasChatInitialized()) {
      return this.getChat().getHistory();
    }

    // No history available
    return [];
  }

  async setHistory(
    history: Content[],
    { stripThoughts = false }: { stripThoughts?: boolean } = {},
  ): Promise<void> {
    const historyToSet = stripThoughts
      ? history.map((content) => {
          const newContent = { ...content };
          if (newContent.parts) {
            newContent.parts = newContent.parts.map((part) => {
              if (
                part &&
                typeof part === 'object' &&
                'thoughtSignature' in part
              ) {
                const newPart = { ...part };
                delete (newPart as { thoughtSignature?: string })
                  .thoughtSignature;
                return newPart;
              }
              return part;
            });
          }
          return newContent;
        })
      : history;

    // Store the history for later use
    this._previousHistory = historyToSet;

    // If chat is already initialized, update it immediately
    if (this.hasChatInitialized()) {
      this.getChat().setHistory(historyToSet);
    }
    // Otherwise, the history will be used when the chat is initialized

    // Reset IDE context tracking when history changes
    this.forceFullIdeContext = true;
  }

  /**
   * Store history for later use when the client is initialized.
   * This is used when resuming a chat before authentication.
   * The history will be restored when lazyInitialize() is called.
   */
  storeHistoryForLaterUse(history: Content[]): void {
    this._previousHistory = history;
  }

  async setTools(): Promise<void> {
    const toolRegistry = this.config.getToolRegistry();
    const toolDeclarations = toolRegistry.getFunctionDeclarations();

    // Debug log for intermittent tool issues
    const logger = new DebugLogger('llxprt:client:setTools');
    logger.debug(
      () => `setTools called, declarations count: ${toolDeclarations.length}`,
    );

    if (toolDeclarations.length === 0) {
      logger.warn(
        () => `WARNING: setTools called but toolDeclarations is empty!`,
        {
          stackTrace: new Error().stack,
        },
      );
    }

    const tools: Tool[] = [{ functionDeclarations: toolDeclarations }];
    // Ensure chat is initialized before setting tools
    if (!this.hasChatInitialized()) {
      await this.resetChat();
    }
    this.getChat().setTools(tools);
  }

  async resetChat(): Promise<void> {
    // If chat exists, clear its history service
    if (this.chat) {
      const historyService = this.chat.getHistoryService();
      if (historyService) {
        // Clear the history service directly
        historyService.clear();
      } else {
        // Fallback to chat's clearHistory if no history service
        this.chat.clearHistory();
      }
      // Reset the chat's internal state
      this.forceFullIdeContext = true;
    } else {
      // No chat exists yet, create one with empty history
      this.chat = await this.startChat([]);
    }
    // Clear the stored history as well
    this._previousHistory = [];
  }

  async addDirectoryContext(): Promise<void> {
    if (!this.chat) {
      return;
    }

    this.getChat().addHistory({
      role: 'user',
      parts: [{ text: await getDirectoryContextString(this.config) }],
    });
  }

  async startChat(extraHistory?: Content[]): Promise<GeminiChat> {
    this.forceFullIdeContext = true;
    this.hasFailedCompressionAttempt = false;

    // Ensure content generator is initialized before creating chat
    await this.lazyInitialize();
    const envParts = await getEnvironmentContext(this.config);
    const toolRegistry = this.config.getToolRegistry();
    const toolDeclarations = toolRegistry.getFunctionDeclarations();
    const tools: Tool[] = [{ functionDeclarations: toolDeclarations }];
    // Create HistoryService and add initial history
    const historyService = new HistoryService();

    // Add extraHistory if provided
    if (extraHistory && extraHistory.length > 0) {
      const currentModel = this.config.getModel();
      for (const content of extraHistory) {
        historyService.add(ContentConverters.toIContent(content), currentModel);
      }
    }

    try {
      const userMemory = this.config.getUserMemory();
      const model = this.config.getModel();
      const logger = new DebugLogger('llxprt:client:start');
      logger.debug(
        () => `DEBUG [client.startChat]: Model from config: ${model}`,
      );
      let systemInstruction = await getCoreSystemPromptAsync(userMemory, model);

      // Add environment context to system instruction
      const envContextText = envParts
        .map((part) => ('text' in part ? part.text : ''))
        .join('\n');
      if (envContextText) {
        systemInstruction = `${envContextText}\n\n${systemInstruction}`;
      }

      logger.debug(
        () =>
          `DEBUG [client.startChat]: System instruction includes Flash instructions: ${systemInstruction.includes(
            'IMPORTANT: You MUST use the provided tools',
          )}`,
      );

      const generateContentConfigWithThinking = isThinkingSupported(
        this.config.getModel(),
      )
        ? {
            ...this.generateContentConfig,
            thinkingConfig: {
              thinkingBudget: -1,
              includeThoughts: true,
            },
          }
        : this.generateContentConfig;
      return new GeminiChat(
        this.config,
        this.getContentGenerator(),
        {
          systemInstruction,
          ...generateContentConfigWithThinking,
          tools,
        },
        [], // Empty initial history since we're using HistoryService
        historyService,
      );
    } catch (error) {
      await reportError(
        error,
        'Error initializing chat session.',
        extraHistory ?? [],
        'startChat',
      );
      throw new Error(`Failed to initialize chat: ${getErrorMessage(error)}`);
    }
  }

  private getIdeContextParts(forceFullContext: boolean): {
    contextParts: string[];
    newIdeContext: IdeContext | undefined;
  } {
    const currentIdeContext = ideContext.getIdeContext();
    if (!currentIdeContext) {
      return { contextParts: [], newIdeContext: undefined };
    }

    if (forceFullContext || !this.lastSentIdeContext) {
      // Send full context as JSON
      const openFiles = currentIdeContext.workspaceState?.openFiles || [];
      const activeFile = openFiles.find((f) => f.isActive);
      const otherOpenFiles = openFiles
        .filter((f) => !f.isActive)
        .map((f) => f.path);

      const contextData: Record<string, unknown> = {};

      if (activeFile) {
        contextData.activeFile = {
          path: activeFile.path,
          cursor: activeFile.cursor
            ? {
                line: activeFile.cursor.line,
                character: activeFile.cursor.character,
              }
            : undefined,
          selectedText: activeFile.selectedText || undefined,
        };
      }

      if (otherOpenFiles.length > 0) {
        contextData.otherOpenFiles = otherOpenFiles;
      }

      if (Object.keys(contextData).length === 0) {
        return { contextParts: [], newIdeContext: currentIdeContext };
      }

      const jsonString = JSON.stringify(contextData, null, 2);
      const contextParts = [
        "Here is the user's editor context as a JSON object. This is for your information only.",
        '```json',
        jsonString,
        '```',
      ];

      if (this.config.getDebugMode()) {
        this.logger.debug(() => 'IDE Context:', {
          context: contextParts.join('\n'),
        });
      }
      return {
        contextParts,
        newIdeContext: currentIdeContext,
      };
    } else {
      // Calculate and send delta as JSON
      const delta: Record<string, unknown> = {};
      const changes: Record<string, unknown> = {};

      const lastFiles = new Map(
        (this.lastSentIdeContext.workspaceState?.openFiles || []).map(
          (f: File) => [f.path, f],
        ),
      );
      const currentFiles = new Map(
        (currentIdeContext.workspaceState?.openFiles || []).map((f: File) => [
          f.path,
          f,
        ]),
      );

      const openedFiles: string[] = [];
      for (const [path] of currentFiles.entries()) {
        if (!lastFiles.has(path)) {
          openedFiles.push(path);
        }
      }
      if (openedFiles.length > 0) {
        changes.filesOpened = openedFiles;
      }

      const closedFiles: string[] = [];
      for (const [path] of lastFiles.entries()) {
        if (!currentFiles.has(path)) {
          closedFiles.push(path);
        }
      }
      if (closedFiles.length > 0) {
        changes.filesClosed = closedFiles;
      }

      const lastActiveFile = (
        this.lastSentIdeContext.workspaceState?.openFiles || []
      ).find((f: File) => f.isActive);
      const currentActiveFile = (
        currentIdeContext.workspaceState?.openFiles || []
      ).find((f: File) => f.isActive);

      if (currentActiveFile) {
        if (!lastActiveFile || lastActiveFile.path !== currentActiveFile.path) {
          changes.activeFileChanged = {
            path: currentActiveFile.path,
            cursor: currentActiveFile.cursor
              ? {
                  line: currentActiveFile.cursor.line,
                  character: currentActiveFile.cursor.character,
                }
              : undefined,
            selectedText: currentActiveFile.selectedText || undefined,
          };
        } else {
          const lastCursor = lastActiveFile.cursor;
          const currentCursor = currentActiveFile.cursor;
          if (
            currentCursor &&
            (!lastCursor ||
              lastCursor.line !== currentCursor.line ||
              lastCursor.character !== currentCursor.character)
          ) {
            changes.cursorMoved = {
              path: currentActiveFile.path,
              cursor: {
                line: currentCursor.line,
                character: currentCursor.character,
              },
            };
          }

          const lastSelectedText = lastActiveFile.selectedText || '';
          const currentSelectedText = currentActiveFile.selectedText || '';
          if (lastSelectedText !== currentSelectedText) {
            changes.selectionChanged = {
              path: currentActiveFile.path,
              selectedText: currentSelectedText,
            };
          }
        }
      } else if (lastActiveFile) {
        changes.activeFileChanged = {
          path: null,
          previousPath: lastActiveFile.path,
        };
      }

      if (Object.keys(changes).length === 0) {
        return { contextParts: [], newIdeContext: currentIdeContext };
      }

      delta.changes = changes;
      const jsonString = JSON.stringify(delta, null, 2);
      const contextParts = [
        "Here is a summary of changes in the user's editor context, in JSON format. This is for your information only.",
        '```json',
        jsonString,
        '```',
      ];

      if (this.config.getDebugMode()) {
        this.logger.debug(() => 'IDE Context:', {
          context: contextParts.join('\n'),
        });
      }
      return {
        contextParts,
        newIdeContext: currentIdeContext,
      };
    }
  }

  async *sendMessageStream(
    request: PartListUnion,
    signal: AbortSignal,
    prompt_id: string,
    turns: number = this.MAX_TURNS,
    originalModel?: string,
  ): AsyncGenerator<ServerGeminiStreamEvent, Turn> {
    const logger = new DebugLogger('llxprt:client:stream');
    logger.debug(() => 'DEBUG: GeminiClient.sendMessageStream called');
    logger.debug(
      () =>
        `DEBUG: GeminiClient.sendMessageStream request: ${JSON.stringify(request, null, 2)}`,
    );
    logger.debug(
      () =>
        `DEBUG: GeminiClient.sendMessageStream typeof request: ${typeof request}`,
    );
    logger.debug(
      () =>
        `DEBUG: GeminiClient.sendMessageStream Array.isArray(request): ${Array.isArray(request)}`,
    );
    await this.lazyInitialize();

    // Ensure chat is initialized after lazyInitialize
    if (!this.chat) {
      // If we have previous history, restore it when creating the chat
      if (this._previousHistory && this._previousHistory.length > 0) {
        // Extract the conversation history after the initial environment setup
        const conversationHistory = this._previousHistory.slice(2);
        this.chat = await this.startChat(conversationHistory);
      } else {
        this.chat = await this.startChat();
      }
    }

    if (this.lastPromptId !== prompt_id) {
      this.loopDetector.reset(prompt_id);
      this.lastPromptId = prompt_id;
    }
    this.sessionTurnCount++;
    if (
      this.config.getMaxSessionTurns() > 0 &&
      this.sessionTurnCount > this.config.getMaxSessionTurns()
    ) {
      yield { type: GeminiEventType.MaxSessionTurns };
      const contentGenConfig = this.config.getContentGeneratorConfig();
      const providerManager = contentGenConfig?.providerManager;
      const providerName =
        providerManager?.getActiveProviderName() || 'backend';
      return new Turn(this.getChat(), prompt_id, providerName);
    }
    // Ensure turns never exceeds MAX_TURNS to prevent infinite loops
    const boundedTurns = Math.min(turns, this.MAX_TURNS);
    if (!boundedTurns) {
      const contentGenConfig = this.config.getContentGeneratorConfig();
      const providerManager = contentGenConfig?.providerManager;
      const providerName =
        providerManager?.getActiveProviderName() || 'backend';
      return new Turn(this.getChat(), prompt_id, providerName);
    }

    // Track the original model from the first call to detect model switching
    const initialModel = originalModel || this.config.getModel();

    const compressed = await this.tryCompressChat(prompt_id);

    if (compressed.compressionStatus === CompressionStatus.COMPRESSED) {
      yield { type: GeminiEventType.ChatCompressed, value: compressed };
    }

    // Prevent context updates from being sent while a tool call is
    // waiting for a response. The Gemini API requires that a functionResponse
    // part from the user immediately follows a functionCall part from the model
    // in the conversation history . The IDE context is not discarded; it will
    // be included in the next regular message sent to the model.
    const history = await this.getHistory();
    const lastMessage =
      history.length > 0 ? history[history.length - 1] : undefined;
    const hasPendingToolCall =
      !!lastMessage &&
      lastMessage.role === 'model' &&
      (lastMessage.parts?.some((p) => 'functionCall' in p) || false);

    if (this.config.getIdeMode() && !hasPendingToolCall) {
      const { contextParts, newIdeContext } = this.getIdeContextParts(
        this.forceFullIdeContext || history.length === 0,
      );
      if (contextParts.length > 0) {
        this.getChat().addHistory({
          role: 'user',
          parts: [{ text: contextParts.join('\n') }],
        });
      }
      this.lastSentIdeContext = newIdeContext;
      this.forceFullIdeContext = false;
    }

    // Complexity detection for proactive todo suggestions
    if (
      this.sessionTurnCount === 1 && // Only on first user message
      Array.isArray(request) &&
      request.length > 0
    ) {
      // Extract user message text
      const userMessage = request
        .filter((part) => typeof part === 'object' && 'text' in part)
        .map((part) => (part as { text: string }).text)
        .join(' ');

      if (userMessage) {
        const analysis = this.complexityAnalyzer.analyzeComplexity(userMessage);

        // Check if we should suggest todos (with cooldown)
        const currentTime = Date.now();
        if (
          analysis.shouldSuggestTodos &&
          currentTime - this.lastComplexitySuggestionTime >
            this.complexitySuggestionCooldown
        ) {
          // Generate suggestion reminder
          const suggestionReminder =
            this.todoReminderService.getComplexTaskSuggestion(
              analysis.detectedTasks,
            );

          // Inject reminder into request
          request = [
            ...(Array.isArray(request) ? request : [request]),
            { text: suggestionReminder },
          ];

          this.lastComplexitySuggestionTime = currentTime;
        }
      }
    }

    // Get provider name for error messages
    const contentGenConfig = this.config.getContentGeneratorConfig();
    const providerManager = contentGenConfig?.providerManager;
    const providerName = providerManager?.getActiveProviderName() || 'backend';

    const turn = new Turn(this.getChat(), prompt_id, providerName);

    const loopDetected = await this.loopDetector.turnStarted(signal);
    if (loopDetected) {
      yield { type: GeminiEventType.LoopDetected };
      return turn;
    }

    const resultStream = turn.run(request, signal);
    for await (const event of resultStream) {
      if (this.loopDetector.addAndCheck(event)) {
        yield { type: GeminiEventType.LoopDetected };
        return turn;
      }
      yield event;
      if (event.type === GeminiEventType.Error) {
        return turn;
      }
    }
    if (!turn.pendingToolCalls.length && signal && !signal.aborted) {
      // Check if model was switched during the call (likely due to quota error)
      const currentModel = this.config.getModel();
      if (currentModel !== initialModel) {
        // Model was switched (likely due to quota error fallback)
        // Don't continue with recursive call to prevent unwanted Flash execution
        return turn;
      }

      // nextSpeakerChecker disabled
    }
    return turn;
  }

  async generateJson(
    contents: Content[],
    schema: Record<string, unknown>,
    abortSignal: AbortSignal,
    model?: string,
    config: GenerateContentConfig = {},
  ): Promise<Record<string, unknown>> {
    await this.lazyInitialize();
    // Use current model from config instead of hardcoded Flash model
    const modelToUse =
      model || this.config.getModel() || DEFAULT_GEMINI_FLASH_MODEL;
    try {
      const userMemory = this.config.getUserMemory();
      const systemInstruction = await getCoreSystemPromptAsync(
        userMemory,
        modelToUse,
      );
      const requestConfig = {
        abortSignal,
        ...this.generateContentConfig,
        ...config,
      };

      const apiCall = () =>
        this.getContentGenerator().generateContent(
          {
            model: modelToUse,
            config: {
              ...requestConfig,
              systemInstruction,
              responseJsonSchema: schema,
              responseMimeType: 'application/json',
            },
            contents,
          },
          this.lastPromptId || this.config.getSessionId(),
        );

      const result = await retryWithBackoff(apiCall, {
        onPersistent429: async (authType?: string, error?: unknown) =>
          await this.handleFlashFallback(authType, error),
        authType: this.config.getContentGeneratorConfig()?.authType,
      });

      let text = getResponseText(result);
      if (!text) {
        const error = new Error(
          'API returned an empty response for generateJson.',
        );
        await reportError(
          error,
          'Error in generateJson: API returned an empty response.',
          contents,
          'generateJson-empty-response',
        );
        throw error;
      }

      const prefix = '```json';
      const suffix = '```';
      if (text.startsWith(prefix) && text.endsWith(suffix)) {
        text = text
          .substring(prefix.length, text.length - suffix.length)
          .trim();
      }

      try {
        // Extract JSON from potential markdown wrapper
        const cleanedText = extractJsonFromMarkdown(text);

        // Special case: Gemini sometimes returns just "user" or "model" for next speaker checks
        // This happens particularly with non-ASCII content in the conversation
        if (
          (cleanedText === 'user' || cleanedText === 'model') &&
          contents.some((c) =>
            c.parts?.some(
              (p) => 'text' in p && p.text?.includes('next_speaker'),
            ),
          )
        ) {
          this.logger.warn(
            () =>
              `[generateJson] Gemini returned plain text "${cleanedText}" instead of JSON for next speaker check. Converting to valid response.`,
          );
          return {
            reasoning: 'Gemini returned plain text response',
            next_speaker: cleanedText,
          };
        }

        return JSON.parse(cleanedText);
      } catch (parseError) {
        // Log both the original and cleaned text for debugging
        await reportError(
          parseError,
          'Failed to parse JSON response from generateJson.',
          {
            responseTextFailedToParse: text,
            cleanedTextFailedToParse: extractJsonFromMarkdown(text),
            originalRequestContents: contents,
          },
          'generateJson-parse',
        );
        throw new Error(
          `Failed to parse API response as JSON: ${getErrorMessage(
            parseError,
          )}`,
        );
      }
    } catch (error) {
      if (abortSignal.aborted) {
        throw error;
      }

      // Avoid double reporting for the empty response case handled above
      if (
        error instanceof Error &&
        error.message === 'API returned an empty response for generateJson.'
      ) {
        throw error;
      }

      await reportError(
        error,
        'Error generating JSON content via API.',
        contents,
        'generateJson-api',
      );
      throw new Error(
        `Failed to generate JSON content: ${getErrorMessage(error)}`,
      );
    }
  }

  async generateContent(
    contents: Content[],
    generationConfig: GenerateContentConfig,
    abortSignal: AbortSignal,
    model?: string,
  ): Promise<GenerateContentResponse> {
    await this.lazyInitialize();
    const modelToUse = model ?? this.config.getModel();
    const configToUse: GenerateContentConfig = {
      ...this.generateContentConfig,
      ...generationConfig,
    };

    try {
      const userMemory = this.config.getUserMemory();
      const systemInstruction = await getCoreSystemPromptAsync(
        userMemory,
        modelToUse,
      );

      const requestConfig = {
        abortSignal,
        ...configToUse,
        systemInstruction,
      };

      const apiCall = () =>
        this.getContentGenerator().generateContent(
          {
            model: modelToUse,
            config: requestConfig,
            contents,
          },
          this.lastPromptId || this.config.getSessionId(),
        );

      const result = await retryWithBackoff(apiCall, {
        onPersistent429: async (authType?: string, error?: unknown) =>
          await this.handleFlashFallback(authType, error),
        authType: this.config.getContentGeneratorConfig()?.authType,
      });
      return result;
    } catch (error: unknown) {
      if (abortSignal.aborted) {
        throw error;
      }

      await reportError(
        error,
        `Error generating content via API with model ${modelToUse}.`,
        {
          requestContents: contents,
          requestConfig: configToUse,
        },
        'generateContent-api',
      );
      throw new Error(
        `Failed to generate content with model ${modelToUse}: ${getErrorMessage(error)}`,
      );
    }
  }

  async generateEmbedding(texts: string[]): Promise<number[][]> {
    await this.lazyInitialize();
    if (!texts || texts.length === 0) {
      return [];
    }
    const embedModelParams: EmbedContentParameters = {
      model: this.embeddingModel,
      contents: texts,
    };

    const embedContentResponse =
      await this.getContentGenerator().embedContent(embedModelParams);
    if (
      !embedContentResponse.embeddings ||
      embedContentResponse.embeddings.length === 0
    ) {
      throw new Error('No embeddings found in API response.');
    }

    if (embedContentResponse.embeddings.length !== texts.length) {
      throw new Error(
        `API returned a mismatched number of embeddings. Expected ${texts.length}, got ${embedContentResponse.embeddings.length}.`,
      );
    }

    return embedContentResponse.embeddings.map((embedding, index) => {
      const values = embedding.values;
      if (!values || values.length === 0) {
        throw new Error(
          `API returned an empty embedding for input text at index ${index}: "${texts[index]}"`,
        );
      }
      return values;
    });
  }

  /**
   * Manually trigger chat compression
   * Returns compression info if successful, null if not needed
   */
  async tryCompressChat(
    prompt_id: string,
    force: boolean = false,
  ): Promise<ChatCompressionInfo> {
    await this.lazyInitialize();

    if (!this.hasChatInitialized()) {
      return {
        originalTokenCount: 0,
        newTokenCount: 0,
        compressionStatus: CompressionStatus.NOOP,
      };
    }

    const curatedHistory = this.getChat().getHistory(true);

    // Regardless of `force`, don't do anything if the history is empty.
    if (
      curatedHistory.length === 0 ||
      (this.hasFailedCompressionAttempt && !force)
    ) {
      return {
        originalTokenCount: 0,
        newTokenCount: 0,
        compressionStatus: CompressionStatus.NOOP,
      };
    }

    // Note: chat variable used later in method

    const model = this.config.getModel();
    const { totalTokens: originalTokenCount } =
      await this.getContentGenerator().countTokens({
        model,
        contents: curatedHistory,
      });
    if (originalTokenCount === undefined) {
      console.warn(`Could not determine token count for model ${model}.`);
      this.hasFailedCompressionAttempt = !force && true;
      return {
        originalTokenCount: 0,
        newTokenCount: 0,
        compressionStatus:
          CompressionStatus.COMPRESSION_FAILED_TOKEN_COUNT_ERROR,
      };
    }

    const contextPercentageThreshold =
      this.config.getChatCompression()?.contextPercentageThreshold;

    // Don't compress if not forced and we are under the limit.
    if (!force) {
      const threshold =
        contextPercentageThreshold ?? COMPRESSION_TOKEN_THRESHOLD;
      if (originalTokenCount < threshold * tokenLimit(model)) {
        return {
          originalTokenCount,
          newTokenCount: originalTokenCount,
          compressionStatus: CompressionStatus.NOOP,
        };
      }
<<<<<<< HEAD
=======
    } catch (error) {
      this.logger.error(() => 'Compression failed:', { error });
>>>>>>> a02d82b8
    }

    let compressBeforeIndex = findIndexAfterFraction(
      curatedHistory,
      1 - COMPRESSION_PRESERVE_THRESHOLD,
    );
    // Find the first user message after the index. This is the start of the next turn.
    while (
      compressBeforeIndex < curatedHistory.length &&
      (curatedHistory[compressBeforeIndex]?.role === 'model' ||
        isFunctionResponse(curatedHistory[compressBeforeIndex]))
    ) {
      compressBeforeIndex++;
    }

    const historyToCompress = curatedHistory.slice(0, compressBeforeIndex);
    const historyToKeep = curatedHistory.slice(compressBeforeIndex);

    this.getChat().setHistory(historyToCompress);

    const { text: summary } = await this.getChat().sendMessage(
      {
        message: {
          text: 'First, reason in your scratchpad. Then, generate the <state_snapshot>.',
        },
        config: {
          systemInstruction: { text: getCompressionPrompt() },
          maxOutputTokens: originalTokenCount,
        },
      },
      prompt_id,
    );
    const compressedChat = await this.startChat([
      {
        role: 'user',
        parts: [{ text: summary }],
      },
      {
        role: 'model',
        parts: [{ text: 'Got it. Thanks for the additional context!' }],
      },
      ...historyToKeep,
    ]);
    this.forceFullIdeContext = true;

    const { totalTokens: newTokenCount } =
      await this.getContentGenerator().countTokens({
        // model might change after calling `sendMessage`, so we get the newest value from config
        model: this.config.getModel(),
        contents: compressedChat.getHistory(),
      });
    if (newTokenCount === undefined) {
      console.warn('Could not determine compressed history token count.');
      this.hasFailedCompressionAttempt = !force && true;
      return {
        originalTokenCount,
        newTokenCount: originalTokenCount,
        compressionStatus:
          CompressionStatus.COMPRESSION_FAILED_TOKEN_COUNT_ERROR,
      };
    }

    // TODO: Add proper telemetry logging once available
    console.debug(
      `Chat compression: ${originalTokenCount} -> ${newTokenCount} tokens`,
    );

    if (newTokenCount > originalTokenCount) {
      this.getChat().setHistory(curatedHistory);
      this.hasFailedCompressionAttempt = !force && true;
      return {
        originalTokenCount,
        newTokenCount,
        compressionStatus:
          CompressionStatus.COMPRESSION_FAILED_INFLATED_TOKEN_COUNT,
      };
    } else {
      this.chat = compressedChat; // Chat compression successful, set new state.
    }

    return {
      originalTokenCount,
      newTokenCount,
      compressionStatus: CompressionStatus.COMPRESSED,
    };
  }

  /**
   * Handles falling back to Flash model when persistent 429 errors occur for OAuth users.
   * Uses a fallback handler if provided by the config; otherwise, returns null.
   * Note: This only applies to OAuth users with Gemini models, not for other providers.
   */
  private async handleFlashFallback(
    authType?: string,
    error?: unknown,
  ): Promise<string | null> {
    // Only handle fallback for OAuth users with Gemini models, not for providers
    if (authType !== AuthType.LOGIN_WITH_GOOGLE) {
      return null;
    }

    const currentModel = this.config.getModel();
    const fallbackModel = DEFAULT_GEMINI_FLASH_MODEL;

    // Don't fallback if already using Flash model
    if (currentModel === fallbackModel) {
      return null;
    }

    // Check if config has a fallback handler (set by CLI package)
    const fallbackHandler = this.config.flashFallbackHandler;
    if (typeof fallbackHandler === 'function') {
      try {
        const accepted = await fallbackHandler(
          currentModel,
          fallbackModel,
          error,
        );
        if (accepted !== false && accepted !== null) {
          this.config.setModel(fallbackModel);
          this.config.setFallbackMode(true);
          return fallbackModel;
        }
        // Check if the model was switched manually in the handler
        if (this.config.getModel() === fallbackModel) {
          return null; // Model was switched but don't continue with current prompt
        }
      } catch (error) {
        this.logger.warn(() => 'Flash fallback handler failed:', { error });
      }
    }

    return null;
  }
}<|MERGE_RESOLUTION|>--- conflicted
+++ resolved
@@ -106,14 +106,9 @@
 export class GeminiClient {
   private chat?: GeminiChat;
   private contentGenerator?: ContentGenerator;
-<<<<<<< HEAD
-  private readonly embeddingModel: string;
-  private readonly generateContentConfig: GenerateContentConfig = {
-=======
   private embeddingModel: string;
   private logger: DebugLogger;
   private generateContentConfig: GenerateContentConfig = {
->>>>>>> a02d82b8
     temperature: 0,
     topP: 1,
   };
@@ -1088,11 +1083,8 @@
           compressionStatus: CompressionStatus.NOOP,
         };
       }
-<<<<<<< HEAD
-=======
     } catch (error) {
       this.logger.error(() => 'Compression failed:', { error });
->>>>>>> a02d82b8
     }
 
     let compressBeforeIndex = findIndexAfterFraction(
