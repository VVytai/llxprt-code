--- conflicted
+++ resolved
@@ -65,7 +65,6 @@
 });
 
 /**
-<<<<<<< HEAD
  * Codex OAuth token schema - extends OAuthTokenSchema with account_id
  * Required for ChatGPT-Account-ID header
  */
@@ -89,7 +88,7 @@
 
 export type CodexTokenResponse = z.infer<typeof CodexTokenResponseSchema>;
 
-=======
+/**
  * Bucket statistics schema
  */
 export const BucketStatsSchema = z.object({
@@ -99,7 +98,6 @@
   lastUsed: z.number().optional(), // Unix timestamp in milliseconds
 });
 
->>>>>>> 7f7c4355
 // Export TypeScript types inferred from schemas
 export type OAuthToken = z.infer<typeof OAuthTokenSchema>;
 export type ProviderOAuthConfig = z.infer<typeof ProviderOAuthConfigSchema>;
