/**
 * @license
 * Copyright 2025 Vybestack LLC
 * SPDX-License-Identifier: Apache-2.0
 */

/**
 * Base provider class with authentication precedence logic
 */

import { IProvider } from './IProvider.js';
import { IModel } from './IModel.js';
import { ITool } from './ITool.js';
import { IMessage } from './IMessage.js';
import {
  AuthPrecedenceResolver,
  AuthPrecedenceConfig,
  OAuthManager,
} from '../auth/precedence.js';
<<<<<<< HEAD
import { getSettingsService } from '../settings/settingsServiceInstance.js';
=======
import { UnauthorizedError } from '../utils/errors.js';
>>>>>>> 188fedae

export interface BaseProviderConfig {
  // Basic provider config
  name: string;
  apiKey?: string;
  baseURL?: string;

  // Authentication precedence config
  commandKey?: string;
  commandKeyfile?: string;
  cliKey?: string;
  cliKeyfile?: string;
  envKeyNames?: string[];

  // OAuth config
  isOAuthEnabled?: boolean;
  oauthProvider?: string;
  oauthManager?: OAuthManager;
}

/**
 * Abstract base provider class that implements authentication precedence logic
 * This class provides lazy OAuth triggering and proper authentication precedence
 */
export abstract class BaseProvider implements IProvider {
  readonly name: string;
  protected authResolver: AuthPrecedenceResolver;
  protected baseProviderConfig: BaseProviderConfig;
  private cachedAuthToken?: string;
  private authCacheTimestamp?: number;
  private readonly AUTH_CACHE_DURATION = 60000; // 1 minute in milliseconds

  constructor(config: BaseProviderConfig) {
    this.name = config.name;
    this.baseProviderConfig = config;

    // Initialize auth precedence resolver
    // OAuth enablement will be checked dynamically through the manager
    const precedenceConfig: AuthPrecedenceConfig = {
      commandKey: config.commandKey,
      commandKeyfile: config.commandKeyfile,
      cliKey: config.cliKey,
      cliKeyfile: config.cliKeyfile,
      envKeyNames: config.envKeyNames || [],
      isOAuthEnabled: true, // Always true if manager exists, manager will check settings
      supportsOAuth: this.supportsOAuth(),
      oauthProvider: config.oauthProvider,
    };

    this.authResolver = new AuthPrecedenceResolver(
      precedenceConfig,
      config.oauthManager,
    );
  }

  /**
   * Gets authentication token using the precedence chain
   * This method implements lazy OAuth triggering - only triggers OAuth when actually making API calls
   */
  protected async getAuthToken(): Promise<string> {
    // Check cache first (short-lived cache to avoid repeated OAuth calls)
    if (
      this.cachedAuthToken &&
      this.authCacheTimestamp &&
      Date.now() - this.authCacheTimestamp < this.AUTH_CACHE_DURATION
    ) {
      return this.cachedAuthToken;
    }

    // Clear stale cache
    this.cachedAuthToken = undefined;
    this.authCacheTimestamp = undefined;

    // Resolve authentication using precedence chain
    const token = await this.authResolver.resolveAuthentication();

    if (!token) {
      const isOAuthOnly = await this.authResolver.isOAuthOnlyAvailable();

      if (isOAuthOnly) {
        // Special message for Qwen explaining the OAuth limitation
        if (this.baseProviderConfig.oauthProvider === 'qwen') {
          throw new Error(
            `Qwen OAuth (chat.qwen.ai) doesn't provide API access to DashScope. ` +
              `You need a DashScope API key from https://dashscope.console.aliyun.com/ ` +
              `Use /key <your-api-key> to set it.`,
          );
        }
        throw new UnauthorizedError(
          `No API key found and OAuth is available but not authenticated for ${this.name} provider. ` +
            `Please authenticate using OAuth or provide an API key.`,
        );
      } else {
        throw new Error(
          `No authentication method available for ${this.name} provider`,
        );
      }
    }

    // Cache the token briefly
    this.cachedAuthToken = token;
    this.authCacheTimestamp = Date.now();

    if (process.env.DEBUG) {
      const authMethod = await this.authResolver.getAuthMethodName();
      console.log(
        `[${this.name}] Authentication resolved using: ${authMethod}`,
      );
    }

    return token;
  }

  /**
   * Checks if OAuth is enabled for this provider
   */
  protected isOAuthEnabled(): boolean {
    // OAuth is enabled if we have a manager AND it's enabled in settings
    return !!this.baseProviderConfig.oauthManager;
  }

  /**
   * Abstract method to determine if this provider supports OAuth
   * Must be implemented by concrete providers
   */
  protected abstract supportsOAuth(): boolean;

  /**
   * Checks if authentication is available without triggering OAuth
   */
  async hasNonOAuthAuthentication(): Promise<boolean> {
    return this.authResolver.hasNonOAuthAuthentication();
  }

  /**
   * Checks if OAuth is the only available authentication method
   */
  async isOAuthOnlyAvailable(): Promise<boolean> {
    return this.authResolver.isOAuthOnlyAvailable();
  }

  /**
   * Gets the current authentication method name for debugging
   */
  async getAuthMethodName(): Promise<string | null> {
    return this.authResolver.getAuthMethodName();
  }

  /**
   * Updates the API key (used for CLI --key argument)
   */
  setApiKey?(apiKey: string): void {
    this.baseProviderConfig.cliKey = apiKey;
    this.authResolver.updateConfig({ cliKey: apiKey });
    this.clearAuthCache();
  }

  /**
   * Updates the base URL
   */
  setBaseUrl?(baseUrl?: string): void {
    this.baseProviderConfig.baseURL = baseUrl;
    // Providers may override to implement endpoint-specific OAuth logic
    this.clearAuthCache();
  }

  /**
   * Updates OAuth configuration
   */
  protected updateOAuthConfig(
    isEnabled: boolean,
    provider?: string,
    manager?: OAuthManager,
  ): void {
    this.baseProviderConfig.isOAuthEnabled = isEnabled;
    this.baseProviderConfig.oauthProvider = provider;
    this.baseProviderConfig.oauthManager = manager;

    this.authResolver.updateConfig({
      isOAuthEnabled: isEnabled,
      supportsOAuth: this.supportsOAuth(),
      oauthProvider: provider,
    });

    if (manager) {
      this.authResolver.updateOAuthManager(manager);
    }

    this.clearAuthCache();
  }

  /**
   * Clears the authentication token cache
   */
  protected clearAuthCache(): void {
    this.cachedAuthToken = undefined;
    this.authCacheTimestamp = undefined;
  }

  /**
   * Checks if the provider is authenticated using any available method
   */
  async isAuthenticated(): Promise<boolean> {
    try {
      const token = await this.authResolver.resolveAuthentication();
      return token !== null;
    } catch {
      return false;
    }
  }

  // Abstract methods that must be implemented by concrete providers
  abstract getModels(): Promise<IModel[]>;
  abstract getDefaultModel(): string;
  abstract generateChatCompletion(
    messages: IMessage[],
    tools?: ITool[],
    toolFormat?: string,
  ): AsyncIterableIterator<unknown>;

  // Optional methods with default implementations
  setModel?(_modelId: string): void {}
  getCurrentModel?(): string {
    return 'default';
  }
  getToolFormat?(): string {
    return 'default';
  }
  setToolFormatOverride?(_format: string | null): void {}
  isPaidMode?(): boolean {
    return false;
  }
  clearState?(): void {
    this.clearAuthCache();
  }
  setConfig?(_config: unknown): void {}
  getServerTools(): string[] {
    return [];
  }
  async invokeServerTool(
    toolName: string,
    _params: unknown,
    _config?: unknown,
  ): Promise<unknown> {
    throw new Error(
      `Server tool '${toolName}' not supported by ${this.name} provider`,
    );
  }
  setModelParams?(_params: Record<string, unknown> | undefined): void {}
  getModelParams?(): Record<string, unknown> | undefined {
    return undefined;
  }

  /**
   * Get setting value from SettingsService
   */
  protected async getProviderSetting<T>(
    key: keyof ProviderSettings,
    fallback?: T,
  ): Promise<T | undefined> {
    const settingsService = getSettingsService();

    try {
      const settings = await settingsService.getSettings(this.name);
      return (settings[key] as T) || fallback;
    } catch (error) {
      if (process.env.DEBUG) {
        console.error(
          `Failed to get ${key} from SettingsService for ${this.name}:`,
          error,
        );
      }
      return fallback;
    }
  }

  /**
   * Set setting value in SettingsService
   */
  protected async setProviderSetting<T>(
    key: keyof ProviderSettings,
    value: T,
  ): Promise<void> {
    const settingsService = getSettingsService();

    try {
      await settingsService.updateSettings(this.name, {
        [key]: value,
      });
    } catch (error) {
      if (process.env.DEBUG) {
        console.error(
          `Failed to set ${key} in SettingsService for ${this.name}:`,
          error,
        );
      }
    }
  }

  /**
   * Get API key from SettingsService if available
   */
  protected async getApiKeyFromSettings(): Promise<string | undefined> {
    return this.getProviderSetting('apiKey');
  }

  /**
   * Set API key in SettingsService if available
   */
  protected async setApiKeyInSettings(apiKey: string): Promise<void> {
    await this.setProviderSetting('apiKey', apiKey);
  }

  /**
   * Get model from SettingsService if available
   */
  protected async getModelFromSettings(): Promise<string | undefined> {
    return this.getProviderSetting('model');
  }

  /**
   * Set model in SettingsService if available
   */
  protected async setModelInSettings(model: string): Promise<void> {
    await this.setProviderSetting('model', model);
  }

  /**
   * Get base URL from SettingsService if available
   */
  protected async getBaseUrlFromSettings(): Promise<string | undefined> {
    return this.getProviderSetting('baseUrl');
  }

  /**
   * Set base URL in SettingsService if available
   */
  protected async setBaseUrlInSettings(baseUrl?: string): Promise<void> {
    await this.setProviderSetting('baseUrl', baseUrl);
  }

  /**
   * Get model parameters from SettingsService
   */
  protected async getModelParamsFromSettings(): Promise<
    Record<string, unknown> | undefined
  > {
    const settingsService = getSettingsService();

    try {
      const settings = await settingsService.getSettings(this.name);

      // Extract model parameters from settings, excluding standard fields
      const {
        enabled: _enabled,
        apiKey: _apiKey,
        baseUrl: _baseUrl,
        model: _model,
        maxTokens,
        temperature,
        ...modelParams
      } = settings;

      // Include temperature and maxTokens as model params if they exist
      const params: Record<string, unknown> = {};
      if (temperature !== undefined) params.temperature = temperature;
      if (maxTokens !== undefined) params.max_tokens = maxTokens;

      return Object.keys(params).length > 0 ||
        Object.keys(modelParams).length > 0
        ? { ...params, ...modelParams }
        : undefined;
    } catch (error) {
      if (process.env.DEBUG) {
        console.error(
          `Failed to get model params from SettingsService for ${this.name}:`,
          error,
        );
      }
      return undefined;
    }
  }

  /**
   * Set model parameters in SettingsService
   */
  protected async setModelParamsInSettings(
    params: Record<string, unknown> | undefined,
  ): Promise<void> {
    const settingsService = getSettingsService();

    try {
      if (params === undefined) {
        // Clear model parameters by setting them to undefined
        await settingsService.updateSettings(this.name, {
          temperature: undefined,
          maxTokens: undefined,
        });
        return;
      }

      // Convert standard model params to settings format
      const updates: Record<string, unknown> = {};
      if ('temperature' in params) updates.temperature = params.temperature;
      if ('max_tokens' in params) updates.maxTokens = params.max_tokens;
      if ('maxTokens' in params) updates.maxTokens = params.maxTokens;

      // Store other parameters as custom fields
      for (const [key, value] of Object.entries(params)) {
        if (!['temperature', 'max_tokens', 'maxTokens'].includes(key)) {
          updates[key] = value;
        }
      }

      if (Object.keys(updates).length > 0) {
        await settingsService.updateSettings(this.name, updates);
      }
    } catch (error) {
      if (process.env.DEBUG) {
        console.error(
          `Failed to set model params in SettingsService for ${this.name}:`,
          error,
        );
      }
    }
  }
}

// Import ProviderSettings type to avoid circular dependency
interface ProviderSettings {
  enabled: boolean;
  apiKey?: string;
  baseUrl?: string;
  model?: string;
  maxTokens?: number;
  temperature?: number;
  [key: string]: unknown;
}<|MERGE_RESOLUTION|>--- conflicted
+++ resolved
@@ -17,11 +17,8 @@
   AuthPrecedenceConfig,
   OAuthManager,
 } from '../auth/precedence.js';
-<<<<<<< HEAD
 import { getSettingsService } from '../settings/settingsServiceInstance.js';
-=======
 import { UnauthorizedError } from '../utils/errors.js';
->>>>>>> 188fedae
 
 export interface BaseProviderConfig {
   // Basic provider config
