--- conflicted
+++ resolved
@@ -35,17 +35,10 @@
 } from 'ai';
 import { createOpenAI } from '@ai-sdk/openai';
 
-<<<<<<< HEAD
 import { type IContent } from '../../services/history/IContent.js';
 import { type IProviderConfig } from '../types/IProviderConfig.js';
 import { type ToolFormat } from '../../tools/IToolFormatter.js';
-import { isKimiModel } from '../../tools/ToolIdStrategy.js';
-=======
-import { IContent } from '../../services/history/IContent.js';
-import { IProviderConfig } from '../types/IProviderConfig.js';
-import { ToolFormat } from '../../tools/IToolFormatter.js';
 import { isKimiModel, isMistralModel } from '../../tools/ToolIdStrategy.js';
->>>>>>> 6d5cd708
 import {
   BaseProvider,
   type NormalizedGenerateChatOptions,
