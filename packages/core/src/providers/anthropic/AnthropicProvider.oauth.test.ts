--- conflicted
+++ resolved
@@ -336,14 +336,9 @@
       // Mock OAuth manager returning null
       vi.mocked(mockOAuthManager.getToken).mockResolvedValue(null);
 
-<<<<<<< HEAD
       await expect(provider.getModels()).rejects.toThrow(
         /No authentication available for Anthropic API calls/,
       );
-=======
-      const models = await provider.getModels();
-      expect(models).toEqual([]);
->>>>>>> eab05a51
     });
   });
 
