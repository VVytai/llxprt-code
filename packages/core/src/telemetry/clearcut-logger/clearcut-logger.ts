--- conflicted
+++ resolved
@@ -18,11 +18,8 @@
 import { EventMetadataKey } from './event-metadata-key.js';
 import { Config } from '../../config/config.js';
 import { getInstallationId } from '../../utils/user_id.js';
-<<<<<<< HEAD
 import { getGoogleAccountId } from '../../utils/user_id.js';
-=======
 import { getObfuscatedGoogleAccountId } from '../../utils/user_id.js';
->>>>>>> c0e2903a
 
 const start_session_event_name = 'start_session';
 const new_prompt_event_name = 'new_prompt';
@@ -74,10 +71,7 @@
       console_type: 'GEMINI_CLI',
       application: 102,
       event_name: name,
-<<<<<<< HEAD
-=======
       obfuscated_google_account_id: getObfuscatedGoogleAccountId(),
->>>>>>> c0e2903a
       client_install_id: getInstallationId(),
       event_metadata: [data] as object[],
     };
