/**
 * @license
 * Copyright 2025 Google LLC
 * SPDX-License-Identifier: Apache-2.0
 */

import * as fs from 'fs';
import * as path from 'path';
import { homedir, platform } from 'os';
import * as dotenv from 'dotenv';
import {
  MCPServerConfig,
  LLXPRT_CONFIG_DIR as LLXPRT_DIR,
  getErrorMessage,
  BugCommandSettings,
  TelemetrySettings,
  AuthType,
} from '@vybestack/llxprt-code-core';
import stripJsonComments from 'strip-json-comments';
import { DefaultLight } from '../ui/themes/default-light.js';
import { DefaultDark } from '../ui/themes/default.js';
import { CustomTheme } from '../ui/themes/theme.js';

export const SETTINGS_DIRECTORY_NAME = '.llxprt';
export const USER_SETTINGS_DIR = path.join(homedir(), SETTINGS_DIRECTORY_NAME);
export const USER_SETTINGS_PATH = path.join(USER_SETTINGS_DIR, 'settings.json');

export function getSystemSettingsPath(): string {
  if (process.env.GEMINI_CLI_SYSTEM_SETTINGS_PATH) {
    return process.env.GEMINI_CLI_SYSTEM_SETTINGS_PATH;
  }
  if (platform() === 'darwin') {
    return '/Library/Application Support/GeminiCli/settings.json';
  } else if (platform() === 'win32') {
    return 'C:\\ProgramData\\gemini-cli\\settings.json';
  } else {
    return '/etc/gemini-cli/settings.json';
  }
}

export enum SettingScope {
  User = 'User',
  Workspace = 'Workspace',
  System = 'System',
}

export interface CheckpointingSettings {
  enabled?: boolean;
}

export interface SummarizeToolOutputSettings {
  tokenBudget?: number;
}

export interface AccessibilitySettings {
  disableLoadingPhrases?: boolean;
}

export interface Settings {
  theme?: string;
  customThemes?: Record<string, CustomTheme>;
  selectedAuthType?: AuthType;
  sandbox?: boolean | string;
  coreTools?: string[];
  excludeTools?: string[];
  toolDiscoveryCommand?: string;
  toolCallCommand?: string;
  mcpServerCommand?: string;
  mcpServers?: Record<string, MCPServerConfig>;
  allowMCPServers?: string[];
  excludeMCPServers?: string[];
  showMemoryUsage?: boolean;
  contextFileName?: string | string[];
  accessibility?: AccessibilitySettings;
  telemetry?: TelemetrySettings;
  usageStatisticsEnabled?: boolean;
  preferredEditor?: string;
  bugCommand?: BugCommandSettings;
  checkpointing?: CheckpointingSettings;
  autoConfigureMaxOldSpaceSize?: boolean;

  // Git-aware file filtering settings
  fileFiltering?: {
    respectGitIgnore?: boolean;
    respectGeminiIgnore?: boolean;
    enableRecursiveFileSearch?: boolean;
  };

  // UI setting. Does not display the ANSI-controlled terminal title.
  hideWindowTitle?: boolean;

  hideTips?: boolean;
  hideBanner?: boolean;

  // Provider configuration settings
  providerApiKeys?: Record<string, string>;
  providerBaseUrls?: Record<string, string>;
  providerToolFormatOverrides?: Record<string, string>;
  providerKeyfiles?: Record<string, string>;

  // Text-based tool call parsing settings
  enableTextToolCallParsing?: boolean;
  textToolCallModels?: string[];

  // OpenAI Responses API settings
  openaiResponsesEnabled?: boolean;

  // Setting for setting maximum number of user/model/tool turns in a session.
  maxSessionTurns?: number;

  // A map of tool names to their summarization settings.
  summarizeToolOutput?: Record<string, SummarizeToolOutputSettings>;

  // Add other settings here.
  ideMode?: boolean;
<<<<<<< HEAD

  // Default model to use when no model is specified
  defaultModel?: string;
=======
  memoryDiscoveryMaxDirs?: number;
>>>>>>> 3a224d49
}

export interface SettingsError {
  message: string;
  path: string;
}

export interface SettingsFile {
  settings: Settings;
  path: string;
}
export class LoadedSettings {
  constructor(
    system: SettingsFile,
    user: SettingsFile,
    workspace: SettingsFile,
    errors: SettingsError[],
  ) {
    this.system = system;
    this.user = user;
    this.workspace = workspace;
    this.errors = errors;
    this._merged = this.computeMergedSettings();
  }

  readonly system: SettingsFile;
  readonly user: SettingsFile;
  readonly workspace: SettingsFile;
  readonly errors: SettingsError[];

  private _merged: Settings;

  get merged(): Settings {
    return this._merged;
  }

  private computeMergedSettings(): Settings {
    const system = this.system.settings;
    const user = this.user.settings;
    const workspace = this.workspace.settings;

    return {
      ...user,
      ...workspace,
      ...system,
      customThemes: {
        ...(user.customThemes || {}),
        ...(workspace.customThemes || {}),
        ...(system.customThemes || {}),
      },
      mcpServers: {
        ...(user.mcpServers || {}),
        ...(workspace.mcpServers || {}),
        ...(system.mcpServers || {}),
      },
    };
  }

  forScope(scope: SettingScope): SettingsFile {
    switch (scope) {
      case SettingScope.User:
        return this.user;
      case SettingScope.Workspace:
        return this.workspace;
      case SettingScope.System:
        return this.system;
      default:
        throw new Error(`Invalid scope: ${scope}`);
    }
  }

  setValue<K extends keyof Settings>(
    scope: SettingScope,
<<<<<<< HEAD
    key: keyof Settings,
    value:
      | string
      | Record<string, MCPServerConfig>
      | Record<string, string>
      | undefined,
  ): void {
    const settingsFile = this.forScope(scope);
    // @ts-expect-error - value can be string | Record<string, MCPServerConfig> | Record<string, string>
=======
    key: K,
    value: Settings[K],
  ): void {
    const settingsFile = this.forScope(scope);
>>>>>>> 3a224d49
    settingsFile.settings[key] = value;
    this._merged = this.computeMergedSettings();
    saveSettings(settingsFile);
  }

  // Provider keyfile methods for llxprt multi-provider support
  getProviderKeyfile(providerName: string): string | undefined {
    const keyfiles = this.merged.providerKeyfiles || {};
    return keyfiles[providerName];
  }

  setProviderKeyfile(providerName: string, keyfilePath: string): void {
    const keyfiles = this.merged.providerKeyfiles || {};
    keyfiles[providerName] = keyfilePath;
    this.setValue(SettingScope.User, 'providerKeyfiles', keyfiles);
  }

  removeProviderKeyfile(providerName: string): void {
    const keyfiles = this.merged.providerKeyfiles || {};
    delete keyfiles[providerName];
    this.setValue(SettingScope.User, 'providerKeyfiles', keyfiles);
  }
}

function resolveEnvVarsInString(value: string): string {
  const envVarRegex = /\$(?:(\w+)|{([^}]+)})/g; // Find $VAR_NAME or ${VAR_NAME}
  return value.replace(envVarRegex, (match, varName1, varName2) => {
    const varName = varName1 || varName2;
    if (process && process.env && typeof process.env[varName] === 'string') {
      return process.env[varName]!;
    }
    return match;
  });
}

function resolveEnvVarsInObject<T>(obj: T): T {
  if (
    obj === null ||
    obj === undefined ||
    typeof obj === 'boolean' ||
    typeof obj === 'number'
  ) {
    return obj;
  }

  if (typeof obj === 'string') {
    return resolveEnvVarsInString(obj) as unknown as T;
  }

  if (Array.isArray(obj)) {
    return obj.map((item) => resolveEnvVarsInObject(item)) as unknown as T;
  }

  if (typeof obj === 'object') {
    const newObj = { ...obj } as T;
    for (const key in newObj) {
      if (Object.prototype.hasOwnProperty.call(newObj, key)) {
        newObj[key] = resolveEnvVarsInObject(newObj[key]);
      }
    }
    return newObj;
  }

  return obj;
}

function findEnvFile(startDir: string): string | null {
  let currentDir = path.resolve(startDir);
  while (true) {
    // prefer gemini-specific .env under LLXPRT_DIR
    const geminiEnvPath = path.join(currentDir, LLXPRT_DIR, '.env');
    if (fs.existsSync(geminiEnvPath)) {
      return geminiEnvPath;
    }
    const envPath = path.join(currentDir, '.env');
    if (fs.existsSync(envPath)) {
      return envPath;
    }
    const parentDir = path.dirname(currentDir);
    if (parentDir === currentDir || !parentDir) {
      // check .env under home as fallback, again preferring gemini-specific .env
      const homeGeminiEnvPath = path.join(homedir(), LLXPRT_DIR, '.env');
      if (fs.existsSync(homeGeminiEnvPath)) {
        return homeGeminiEnvPath;
      }
      const homeEnvPath = path.join(homedir(), '.env');
      if (fs.existsSync(homeEnvPath)) {
        return homeEnvPath;
      }
      return null;
    }
    currentDir = parentDir;
  }
}

export function setUpCloudShellEnvironment(envFilePath: string | null): void {
  // Special handling for GOOGLE_CLOUD_PROJECT in Cloud Shell:
  // Because GOOGLE_CLOUD_PROJECT in Cloud Shell tracks the project
  // set by the user using "gcloud config set project" we do not want to
  // use its value. So, unless the user overrides GOOGLE_CLOUD_PROJECT in
  // one of the .env files, we set the Cloud Shell-specific default here.
  if (envFilePath && fs.existsSync(envFilePath)) {
    const envFileContent = fs.readFileSync(envFilePath);
    const parsedEnv = dotenv.parse(envFileContent);
    if (parsedEnv.GOOGLE_CLOUD_PROJECT) {
      // .env file takes precedence in Cloud Shell
      process.env.GOOGLE_CLOUD_PROJECT = parsedEnv.GOOGLE_CLOUD_PROJECT;
    } else {
      // If not in .env, set to default and override global
      process.env.GOOGLE_CLOUD_PROJECT = 'cloudshell-gca';
    }
  } else {
    // If no .env file, set to default and override global
    process.env.GOOGLE_CLOUD_PROJECT = 'cloudshell-gca';
  }
}

export function loadEnvironment(): void {
  const envFilePath = findEnvFile(process.cwd());

  if (process.env.CLOUD_SHELL === 'true') {
    setUpCloudShellEnvironment(envFilePath);
  }

  if (envFilePath) {
    dotenv.config({ path: envFilePath, quiet: true });
  }
}

/**
 * Loads settings from user and workspace directories.
 * Project settings override user settings.
 */
export function loadSettings(workspaceDir: string): LoadedSettings {
  loadEnvironment();
  let systemSettings: Settings = {};
  let userSettings: Settings = {};
  let workspaceSettings: Settings = {};
  const settingsErrors: SettingsError[] = [];
  const systemSettingsPath = getSystemSettingsPath();
  // Load system settings
  try {
    if (fs.existsSync(systemSettingsPath)) {
      const systemContent = fs.readFileSync(systemSettingsPath, 'utf-8');
      const parsedSystemSettings = JSON.parse(
        stripJsonComments(systemContent),
      ) as Settings;
      systemSettings = resolveEnvVarsInObject(parsedSystemSettings);
    }
  } catch (error: unknown) {
    settingsErrors.push({
      message: getErrorMessage(error),
      path: systemSettingsPath,
    });
  }

  // Load user settings
  try {
    if (fs.existsSync(USER_SETTINGS_PATH)) {
      const userContent = fs.readFileSync(USER_SETTINGS_PATH, 'utf-8');
      const parsedUserSettings = JSON.parse(
        stripJsonComments(userContent),
      ) as Settings;
      userSettings = resolveEnvVarsInObject(parsedUserSettings);
      // Support legacy theme names
      if (userSettings.theme && userSettings.theme === 'VS') {
        userSettings.theme = DefaultLight.name;
      } else if (userSettings.theme && userSettings.theme === 'VS2015') {
        userSettings.theme = DefaultDark.name;
      }
    }
  } catch (error: unknown) {
    settingsErrors.push({
      message: getErrorMessage(error),
      path: USER_SETTINGS_PATH,
    });
  }

  const workspaceSettingsPath = path.join(
    workspaceDir,
    SETTINGS_DIRECTORY_NAME,
    'settings.json',
  );

  // Load workspace settings
  try {
    if (fs.existsSync(workspaceSettingsPath)) {
      const projectContent = fs.readFileSync(workspaceSettingsPath, 'utf-8');
      const parsedWorkspaceSettings = JSON.parse(
        stripJsonComments(projectContent),
      ) as Settings;
      workspaceSettings = resolveEnvVarsInObject(parsedWorkspaceSettings);
      if (workspaceSettings.theme && workspaceSettings.theme === 'VS') {
        workspaceSettings.theme = DefaultLight.name;
      } else if (
        workspaceSettings.theme &&
        workspaceSettings.theme === 'VS2015'
      ) {
        workspaceSettings.theme = DefaultDark.name;
      }
    }
  } catch (error: unknown) {
    settingsErrors.push({
      message: getErrorMessage(error),
      path: workspaceSettingsPath,
    });
  }

  return new LoadedSettings(
    {
      path: systemSettingsPath,
      settings: systemSettings,
    },
    {
      path: USER_SETTINGS_PATH,
      settings: userSettings,
    },
    {
      path: workspaceSettingsPath,
      settings: workspaceSettings,
    },
    settingsErrors,
  );
}

export function saveSettings(settingsFile: SettingsFile): void {
  try {
    // Ensure the directory exists
    const dirPath = path.dirname(settingsFile.path);
    if (!fs.existsSync(dirPath)) {
      fs.mkdirSync(dirPath, { recursive: true });
    }

    fs.writeFileSync(
      settingsFile.path,
      JSON.stringify(settingsFile.settings, null, 2),
      'utf-8',
    );
  } catch (error) {
    console.error('Error saving user settings file:', error);
  }
}<|MERGE_RESOLUTION|>--- conflicted
+++ resolved
@@ -113,13 +113,13 @@
 
   // Add other settings here.
   ideMode?: boolean;
-<<<<<<< HEAD
 
   // Default model to use when no model is specified
   defaultModel?: string;
-=======
   memoryDiscoveryMaxDirs?: number;
->>>>>>> 3a224d49
+  
+  // Vim mode setting
+  vimMode?: boolean;
 }
 
 export interface SettingsError {
@@ -193,22 +193,10 @@
 
   setValue<K extends keyof Settings>(
     scope: SettingScope,
-<<<<<<< HEAD
-    key: keyof Settings,
-    value:
-      | string
-      | Record<string, MCPServerConfig>
-      | Record<string, string>
-      | undefined,
-  ): void {
-    const settingsFile = this.forScope(scope);
-    // @ts-expect-error - value can be string | Record<string, MCPServerConfig> | Record<string, string>
-=======
     key: K,
     value: Settings[K],
   ): void {
     const settingsFile = this.forScope(scope);
->>>>>>> 3a224d49
     settingsFile.settings[key] = value;
     this._merged = this.computeMergedSettings();
     saveSettings(settingsFile);
