--- conflicted
+++ resolved
@@ -31,7 +31,6 @@
         : null,
   );
   const items = [
-<<<<<<< HEAD
     {
       label: 'Login with Google',
       value: AuthType.LOGIN_WITH_GOOGLE,
@@ -45,13 +44,9 @@
         ]
       : []),
     {
-      label: 'Use Gemini API Key',
+      label: 'Gemini API Key (AI Studio)',
       value: AuthType.USE_GEMINI,
     },
-=======
-    { label: 'Login with Google', value: AuthType.LOGIN_WITH_GOOGLE },
-    { label: 'Gemini API Key (AI Studio)', value: AuthType.USE_GEMINI },
->>>>>>> c0e2903a
     { label: 'Vertex AI', value: AuthType.USE_VERTEX_AI },
   ];
 
@@ -66,7 +61,6 @@
 
     return item.value === AuthType.LOGIN_WITH_GOOGLE;
   });
-
   const handleAuthSelect = (authMethod: AuthType) => {
     const error = validateAuthMethod(authMethod);
     if (error) {
@@ -103,7 +97,6 @@
       padding={1}
       width="100%"
     >
-<<<<<<< HEAD
       <Text bold>Get started</Text>
       <Box marginTop={1}>
         <Text>How would you like to authenticate for this project?</Text>
@@ -116,17 +109,6 @@
           isFocused={true}
         />
       </Box>
-=======
-      <Text bold color={Colors.Foreground}>
-        Select Auth Method
-      </Text>
-      <RadioButtonSelect
-        items={items}
-        initialIndex={initialAuthIndex}
-        onSelect={handleAuthSelect}
-        isFocused={true}
-      />
->>>>>>> c0e2903a
       {errorMessage && (
         <Box marginTop={1}>
           <Text color={Colors.AccentRed}>{errorMessage}</Text>
