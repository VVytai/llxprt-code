--- conflicted
+++ resolved
@@ -234,37 +234,26 @@
           <StatRow title="Session ID:">
             <Text color={theme.text.primary}>{stats.sessionId}</Text>
           </StatRow>
-<<<<<<< HEAD
           {tools.totalCalls > 0 && (
             <>
               <StatRow title="Tool Calls:">
-                <Text color={Colors.Foreground}>
+                <Text color={theme.text.primary}>
                   {tools.totalCalls} ({' '}
-                  <Text color={Colors.AccentGreen}>{tools.totalSuccess}</Text>{' '}
-                  <Text color={Colors.AccentRed}> {tools.totalFail}</Text> )
+                  <Text color={theme.status.success}>✓ {tools.totalSuccess}</Text>{' '}
+                  <Text color={theme.status.error}>x {tools.totalFail}</Text> )
                 </Text>
               </StatRow>
               <StatRow title="Success Rate:">
-                <Text color={successColor}>
-                  {computed.successRate.toFixed(1)}%
-=======
-          <StatRow title="Tool Calls:">
-            <Text color={theme.text.primary}>
-              {tools.totalCalls} ({' '}
-              <Text color={theme.status.success}>✓ {tools.totalSuccess}</Text>{' '}
-              <Text color={theme.status.error}>x {tools.totalFail}</Text> )
-            </Text>
-          </StatRow>
-          <StatRow title="Success Rate:">
-            <Text color={successColor}>{computed.successRate.toFixed(1)}%</Text>
-          </StatRow>
+                <Text color={successColor}>{computed.successRate.toFixed(1)}%</Text>
+              </StatRow>
+            </>
+          )}
           {computed.totalDecisions > 0 && (
             <StatRow title="User Agreement:">
               <Text color={agreementColor}>
                 {computed.agreementRate.toFixed(1)}%{' '}
                 <Text color={theme.text.secondary}>
                   ({computed.totalDecisions} reviewed)
->>>>>>> eab05a51
                 </Text>
               </Text>
             </StatRow>
