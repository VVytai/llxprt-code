--- conflicted
+++ resolved
@@ -1,6 +1,6 @@
 /**
  * @license
- * Copyright 2025 Vybestack LLC
+ * Copyright 2025 Google LLC
  * SPDX-License-Identifier: Apache-2.0
  * @plan PLAN-20250909-TOKTRACK.P06
  * @plan PLAN-20250909-TOKTRACK.P16
@@ -234,20 +234,6 @@
           <StatRow title="Session ID:">
             <Text color={theme.text.primary}>{stats.sessionId}</Text>
           </StatRow>
-<<<<<<< HEAD
-          {tools.totalCalls > 0 && (
-            <>
-              <StatRow title="Tool Calls:">
-                <Text color={Colors.Foreground}>
-                  {tools.totalCalls} ({' '}
-                  <Text color={Colors.AccentGreen}>{tools.totalSuccess}</Text>{' '}
-                  <Text color={Colors.AccentRed}> {tools.totalFail}</Text> )
-                </Text>
-              </StatRow>
-              <StatRow title="Success Rate:">
-                <Text color={successColor}>
-                  {computed.successRate.toFixed(1)}%
-=======
           <StatRow title="Tool Calls:">
             <Text color={theme.text.primary}>
               {tools.totalCalls} ({' '}
@@ -264,7 +250,6 @@
                 {computed.agreementRate.toFixed(1)}%{' '}
                 <Text color={theme.text.secondary}>
                   ({computed.totalDecisions} reviewed)
->>>>>>> eab05a51
                 </Text>
               </Text>
             </StatRow>
@@ -315,17 +300,17 @@
       {/* Token Tracking Section */}
       <Section title="Token Tracking">
         <StatRow title="Tokens Per Minute:">
-          <Text color={Colors.Foreground}>
+          <Text color={theme.text.primary}>
             {formatTokensPerMinute(providerMetrics.tokensPerMinute || 0)}
           </Text>
         </StatRow>
         <StatRow title="Throttle Wait Time:">
-          <Text color={Colors.Foreground}>
+          <Text color={theme.text.primary}>
             {formatThrottleTime(providerMetrics.throttleWaitTimeMs || 0)}
           </Text>
         </StatRow>
         <SubStatRow title="Session Token Usage:">
-          <Text color={Colors.Foreground}>
+          <Text color={theme.text.primary}>
             {`Session Tokens - Input: ${sessionUsage.input.toLocaleString()}, Output: ${sessionUsage.output.toLocaleString()}, Cache: ${sessionUsage.cache.toLocaleString()}, Tool: ${sessionUsage.tool.toLocaleString()}, Thought: ${sessionUsage.thought.toLocaleString()}, Total: ${sessionUsage.total.toLocaleString()}`}
           </Text>
         </SubStatRow>
