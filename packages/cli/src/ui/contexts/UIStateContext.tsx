/**
 * @license
 * Copyright 2025 Vybestack LLC
 * SPDX-License-Identifier: Apache-2.0
 */

import React, { createContext, useContext } from 'react';
import type { DOMElement } from 'ink';
import type { TextBuffer } from '../components/shared/text-buffer.js';
import type {
  HistoryItem,
  HistoryItemWithoutId,
  ConsoleMessageItem,
  StreamingState,
<<<<<<< HEAD
  ShellConfirmationRequest,
=======
  ConfirmationRequest,
>>>>>>> 8cac021f
} from '../types.js';
import type {
  IdeContext,
  IModel,
  ApprovalMode,
  AnyDeclarativeTool,
  ThoughtSummary,
  IdeInfo,
  Config,
} from '@vybestack/llxprt-code-core';

import type { Extension } from '../../config/extension.js';
import type { SlashCommand, CommandContext } from '../commands/types.js';
<<<<<<< HEAD
=======
import type { ShellConfirmationRequest } from '../components/ShellConfirmationDialog.js';
import type { LoadedSettings } from '../../config/settings.js';
>>>>>>> 8cac021f

/**
 * UI State shape for the AppContainer architecture.
 * This consolidates all UI state that was previously scattered across
 * the monolithic App.tsx component.
 */
export interface UIState {
  // Core app context
  config: Config;
  settings: LoadedSettings;

  // Terminal dimensions
  terminalWidth: number;
  terminalHeight: number;
  mainAreaWidth: number;
  inputWidth: number;
  suggestionsWidth: number;

  // History and streaming
  history: HistoryItem[];
  pendingHistoryItems: HistoryItemWithoutId[];
  streamingState: StreamingState;
  thought: ThoughtSummary | null;

  // Input buffer
  buffer: TextBuffer;
  shellModeActive: boolean;

  // Dialog states
  isThemeDialogOpen: boolean;
  isSettingsDialogOpen: boolean;
  isAuthDialogOpen: boolean;
  isAuthenticating: boolean;
  isEditorDialogOpen: boolean;
  isProviderDialogOpen: boolean;
  isProviderModelDialogOpen: boolean;
  isLoadProfileDialogOpen: boolean;
  isToolsDialogOpen: boolean;
  isFolderTrustDialogOpen: boolean;
  showWorkspaceMigrationDialog: boolean;
  showPrivacyNotice: boolean;
  isOAuthCodeDialogOpen: boolean;
  isPermissionsDialogOpen: boolean;
  isLoggingDialogOpen: boolean;

  // Dialog data
  providerOptions: string[];
  selectedProvider: string;
  providerModels: IModel[];
  currentModel: string;
  profiles: string[];
  toolsDialogAction: 'enable' | 'disable';
  toolsDialogTools: AnyDeclarativeTool[];
  toolsDialogDisabledTools: string[];
  workspaceExtensions: Extension[];
  loggingDialogData: { entries: unknown[] };

  // Confirmation requests
  shellConfirmationRequest: ShellConfirmationRequest | null;
  confirmationRequest: {
    prompt: React.ReactNode;
    onConfirm: (value: boolean) => void;
  } | null;
  confirmUpdateExtensionRequests: ConfirmationRequest[];

  // Exit/warning states
  ctrlCPressedOnce: boolean;
  ctrlDPressedOnce: boolean;
  showEscapePrompt: boolean;
  showIdeRestartPrompt: boolean;
  quittingMessages: HistoryItem[] | null;

  // Display options
  constrainHeight: boolean;
  showErrorDetails: boolean;
  showToolDescriptions: boolean;
  isNarrow: boolean;
  vimModeEnabled: boolean;
  vimMode: string | undefined;

  // Context and status
  ideContextState: IdeContext | undefined;
  llxprtMdFileCount: number;
  contextFileNames: string[];
  branchName: string | undefined;
  errorCount: number;
  nightly: boolean;

  // Console and messages
  consoleMessages: ConsoleMessageItem[];

  // Loading and status
  elapsedTime: number;
  currentLoadingPhrase: string | undefined;
  showAutoAcceptIndicator: ApprovalMode;
  embeddedShellFocused: boolean;

  // Token metrics
  tokenMetrics: {
    tokensPerMinute: number;
    throttleWaitTimeMs: number;
    sessionTokenTotal: number;
  };
  historyTokenCount: number;

  // Error states
  initError: string | null;
  authError: string | null;
  themeError: string | null;
  editorError: string | null;

  // Processing states
  isProcessing: boolean;
  isInputActive: boolean;
  isFocused: boolean;

  // Refs for flicker detection
  rootUiRef: React.RefObject<DOMElement | null>;
  pendingHistoryItemRef: React.RefObject<DOMElement | null>;

  // Slash commands
  slashCommands: readonly SlashCommand[];
  commandContext: CommandContext;

  // IDE prompt
  shouldShowIdePrompt: boolean;
  currentIDE: IdeInfo | undefined;

  // Trust
  isRestarting: boolean;
  isTrustedFolder: boolean;

  // Input history
  inputHistory: string[];

  // Static key for refreshing
  staticKey: number;

  // Debug
  debugMessage: string;

  // Footer height
  footerHeight: number;

  // Placeholder text
  placeholder: string;

  // Available terminal height for content (after footer measurement)
  availableTerminalHeight: number;

  // Shell integration
  activePtyId: number | undefined;

  // Hybrid compatibility
  messageQueue: string[];
  userMessages: string[];
}

const UIStateContext = createContext<UIState | undefined>(undefined);

export function UIStateProvider({
  children,
  value,
}: {
  children: React.ReactNode;
  value: UIState;
}) {
  return (
    <UIStateContext.Provider value={value}>{children}</UIStateContext.Provider>
  );
}

export function useUIState(): UIState {
  const context = useContext(UIStateContext);
  if (!context) {
    throw new Error('useUIState must be used within a UIStateProvider');
  }
  return context;
}

export { UIStateContext };<|MERGE_RESOLUTION|>--- conflicted
+++ resolved
@@ -12,11 +12,8 @@
   HistoryItemWithoutId,
   ConsoleMessageItem,
   StreamingState,
-<<<<<<< HEAD
   ShellConfirmationRequest,
-=======
   ConfirmationRequest,
->>>>>>> 8cac021f
 } from '../types.js';
 import type {
   IdeContext,
@@ -30,11 +27,7 @@
 
 import type { Extension } from '../../config/extension.js';
 import type { SlashCommand, CommandContext } from '../commands/types.js';
-<<<<<<< HEAD
-=======
-import type { ShellConfirmationRequest } from '../components/ShellConfirmationDialog.js';
 import type { LoadedSettings } from '../../config/settings.js';
->>>>>>> 8cac021f
 
 /**
  * UI State shape for the AppContainer architecture.
