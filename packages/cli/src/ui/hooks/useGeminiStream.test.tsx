--- conflicted
+++ resolved
@@ -616,7 +616,6 @@
     });
   });
 
-<<<<<<< HEAD
   it('should group multiple cancelled tool call responses into a single history entry', async () => {
     const cancelledToolCall1: TrackedCancelledToolCall = {
       request: {
@@ -723,8 +722,6 @@
     });
   });
 
-=======
->>>>>>> c0e2903a
   it('should not flicker streaming state to Idle between tool completion and submission', async () => {
     const toolCallResponseParts: PartListUnion = [
       { text: 'tool 1 final response' },
@@ -990,63 +987,12 @@
       };
       mockHandleSlashCommand.mockResolvedValue(clientToolRequest);
 
-<<<<<<< HEAD
       const { result } = renderTestHook();
-=======
-      const completedToolCall: TrackedCompletedToolCall = {
-        request: {
-          callId: 'client-call-1',
-          name: clientToolRequest.toolName,
-          args: clientToolRequest.toolArgs,
-          isClientInitiated: true,
-        },
-        status: 'success',
-        responseSubmittedToGemini: false,
-        response: {
-          callId: 'client-call-1',
-          responseParts: [{ text: 'Memory saved' }],
-          resultDisplay: 'Success: Memory saved',
-          error: undefined,
-        },
-        tool: {
-          name: clientToolRequest.toolName,
-          description: 'Saves memory',
-          getDescription: vi.fn(),
-        } as any,
-      };
-
-      // Capture the onComplete callback
-      let capturedOnComplete:
-        | ((completedTools: TrackedToolCall[]) => Promise<void>)
-        | null = null;
-
-      mockUseReactToolScheduler.mockImplementation((onComplete) => {
-        capturedOnComplete = onComplete;
-        return [[], mockScheduleToolCalls, mockMarkToolsAsSubmitted];
-      });
-
-      const { result } = renderHook(() =>
-        useGeminiStream(
-          new MockedGeminiClientClass(mockConfig),
-          [],
-          mockAddItem,
-          mockSetShowHelp,
-          mockConfig,
-          mockOnDebugMessage,
-          mockHandleSlashCommand,
-          false,
-          () => 'vscode' as EditorType,
-          () => {},
-          () => Promise.resolve(),
-        ),
-      );
->>>>>>> c0e2903a
 
       await act(async () => {
         await result.current.submitQuery('/memory add "test fact"');
       });
 
-<<<<<<< HEAD
       await waitFor(() => {
         expect(mockScheduleToolCalls).toHaveBeenCalledWith(
           [
@@ -1072,13 +1018,6 @@
 
       await act(async () => {
         await result.current.submitQuery('/help');
-=======
-      // Trigger the onComplete callback with the completed client-initiated tool
-      await act(async () => {
-        if (capturedOnComplete) {
-          await capturedOnComplete([completedToolCall]);
-        }
->>>>>>> c0e2903a
       });
 
       await waitFor(() => {
@@ -1118,21 +1057,12 @@
       let capturedOnComplete:
         | ((completedTools: TrackedToolCall[]) => Promise<void>)
         | null = null;
-<<<<<<< HEAD
 
       mockUseReactToolScheduler.mockImplementation((onComplete) => {
         capturedOnComplete = onComplete;
         return [[], mockScheduleToolCalls, mockMarkToolsAsSubmitted];
       });
 
-=======
-
-      mockUseReactToolScheduler.mockImplementation((onComplete) => {
-        capturedOnComplete = onComplete;
-        return [[], mockScheduleToolCalls, mockMarkToolsAsSubmitted];
-      });
-
->>>>>>> c0e2903a
       renderHook(() =>
         useGeminiStream(
           new MockedGeminiClientClass(mockConfig),
