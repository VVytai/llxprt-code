/**
 * @license
 * Copyright 2025 Google LLC
 * SPDX-License-Identifier: Apache-2.0
 */

import { useState, useRef, useCallback, useEffect, useMemo } from 'react';
import { useInput } from 'ink';
import {
  Config,
  GeminiClient,
  GeminiEventType as ServerGeminiEventType,
  ServerGeminiStreamEvent as GeminiEvent,
  ServerGeminiContentEvent as ContentEvent,
  ServerGeminiErrorEvent as ErrorEvent,
  ServerGeminiChatCompressedEvent,
  getErrorMessage,
  isNodeError,
  MessageSenderType,
  ToolCallRequestInfo,
  // TELEMETRY REMOVED: logUserPrompt and UserPromptEvent disabled
  GitService,
  EditorType,
  ThoughtSummary,
  UnauthorizedError,
  DEFAULT_GEMINI_FLASH_MODEL,
} from '@google/gemini-cli-core';
import { type Part, type PartListUnion } from '@google/genai';
import {
  StreamingState,
  HistoryItem,
  HistoryItemWithoutId,
  HistoryItemToolGroup,
  MessageType,
  SlashCommandProcessorResult,
  ToolCallStatus,
} from '../types.js';
import { isAtCommand } from '../utils/commandUtils.js';
import { parseAndFormatApiError } from '../utils/errorParsing.js';
import { useShellCommandProcessor } from './shellCommandProcessor.js';
import { handleAtCommand } from './atCommandProcessor.js';
import { findLastSafeSplitPoint } from '../utils/markdownUtilities.js';
import { useStateAndRef } from './useStateAndRef.js';
import { UseHistoryManagerReturn } from './useHistoryManager.js';
import { useLogger } from './useLogger.js';
import { promises as fs } from 'fs';
import path from 'path';
import {
  useReactToolScheduler,
  mapToDisplay as mapTrackedToolCallsToDisplay,
  TrackedToolCall,
  TrackedCompletedToolCall,
  TrackedCancelledToolCall,
} from './useReactToolScheduler.js';
import { useSessionStats } from '../contexts/SessionContext.js';

export function mergePartListUnions(list: PartListUnion[]): PartListUnion {
  const resultParts: PartListUnion = [];
  for (const item of list) {
    if (Array.isArray(item)) {
      resultParts.push(...item);
    } else {
      resultParts.push(item);
    }
  }
  return resultParts;
}

enum StreamProcessingStatus {
  Completed,
  UserCancelled,
  Error,
}

/**
 * Manages the Gemini stream, including user input, command processing,
 * API interaction, and tool call lifecycle.
 */
export const useGeminiStream = (
  geminiClient: GeminiClient,
  history: HistoryItem[],
  addItem: UseHistoryManagerReturn['addItem'],
  setShowHelp: React.Dispatch<React.SetStateAction<boolean>>,
  config: Config,
  onDebugMessage: (message: string) => void,
  handleSlashCommand: (
    cmd: PartListUnion,
  ) => Promise<SlashCommandProcessorResult | false>,
  shellModeActive: boolean,
  getPreferredEditor: () => EditorType | undefined,
  onAuthError: () => void,
  performMemoryRefresh: () => Promise<void>,
  modelSwitchedFromQuotaError: boolean,
  setModelSwitchedFromQuotaError: React.Dispatch<React.SetStateAction<boolean>>,
) => {
  const [initError, setInitError] = useState<string | null>(null);
  const abortControllerRef = useRef<AbortController | null>(null);
  const turnCancelledRef = useRef(false);
  const [isResponding, setIsResponding] = useState<boolean>(false);
  const [thought, setThought] = useState<ThoughtSummary | null>(null);
  const [pendingHistoryItemRef, setPendingHistoryItem] =
    useStateAndRef<HistoryItemWithoutId | null>(null);
  const processedMemoryToolsRef = useRef<Set<string>>(new Set());
  const { startNewPrompt, getPromptCount } = useSessionStats();
  const logger = useLogger();
  const gitService = useMemo(() => {
    if (!config.getProjectRoot()) {
      return;
    }
    return new GitService(config.getProjectRoot());
  }, [config]);

  const [toolCalls, scheduleToolCalls, markToolsAsSubmitted] =
    useReactToolScheduler(
      async (completedToolCallsFromScheduler) => {
        // This onComplete is called when ALL scheduled tools for a given batch are done.
        if (completedToolCallsFromScheduler.length > 0) {
          // Add the final state of these tools to the history for display.
          addItem(
            mapTrackedToolCallsToDisplay(
              completedToolCallsFromScheduler as TrackedToolCall[],
            ),
            Date.now(),
          );

          // Handle tool response submission immediately when tools complete
          await handleCompletedTools(
            completedToolCallsFromScheduler as TrackedToolCall[],
          );
        }
      },
      config,
      setPendingHistoryItem,
      getPreferredEditor,
    );

  const pendingToolCallGroupDisplay = useMemo(
    () =>
      toolCalls.length ? mapTrackedToolCallsToDisplay(toolCalls) : undefined,
    [toolCalls],
  );

  const onExec = useCallback(async (done: Promise<void>) => {
    setIsResponding(true);
    await done;
    setIsResponding(false);
  }, []);
  const { handleShellCommand } = useShellCommandProcessor(
    addItem,
    setPendingHistoryItem,
    onExec,
    onDebugMessage,
    config,
    geminiClient,
  );

  const streamingState = useMemo(() => {
    if (toolCalls.some((tc) => tc.status === 'awaiting_approval')) {
      return StreamingState.WaitingForConfirmation;
    }
    if (
      isResponding ||
      toolCalls.some(
        (tc) =>
          tc.status === 'executing' ||
          tc.status === 'scheduled' ||
          tc.status === 'validating' ||
          ((tc.status === 'success' ||
            tc.status === 'error' ||
            tc.status === 'cancelled') &&
            !(tc as TrackedCompletedToolCall | TrackedCancelledToolCall)
              .responseSubmittedToGemini),
      )
    ) {
      return StreamingState.Responding;
    }
    return StreamingState.Idle;
  }, [isResponding, toolCalls]);

  useInput((_input, key) => {
    if (streamingState === StreamingState.Responding && key.escape) {
      if (turnCancelledRef.current) {
        return;
      }
      turnCancelledRef.current = true;
      abortControllerRef.current?.abort();
      if (pendingHistoryItemRef.current) {
        addItem(pendingHistoryItemRef.current, Date.now());
      }
      addItem(
        {
          type: MessageType.INFO,
          text: 'Request cancelled.',
        },
        Date.now(),
      );
      setPendingHistoryItem(null);
      setIsResponding(false);
    }
  });

  const prepareQueryForGemini = useCallback(
    async (
      query: PartListUnion,
      userMessageTimestamp: number,
      abortSignal: AbortSignal,
      prompt_id: string,
    ): Promise<{
      queryToSend: PartListUnion | null;
      shouldProceed: boolean;
    }> => {
      if (turnCancelledRef.current) {
        return { queryToSend: null, shouldProceed: false };
      }
      if (typeof query === 'string' && query.trim().length === 0) {
        return { queryToSend: null, shouldProceed: false };
      }

      let localQueryToSendToGemini: PartListUnion | null = null;

      if (typeof query === 'string') {
        const trimmedQuery = query.trim();
<<<<<<< HEAD
        // TELEMETRY REMOVED: Disabled Google data collection
        // logUserPrompt(
        //   config,
        //   new UserPromptEvent(trimmedQuery.length, prompt_id, trimmedQuery),
        // );
=======
        logUserPrompt(
          config,
          new UserPromptEvent(
            trimmedQuery.length,
            prompt_id,
            config.getContentGeneratorConfig().authType!,
            trimmedQuery,
          ),
        );
>>>>>>> 4197f302
        onDebugMessage(`User query: '${trimmedQuery}'`);
        await logger?.logMessage(MessageSenderType.USER, trimmedQuery);

        // Handle UI-only commands first
        const slashCommandResult = await handleSlashCommand(trimmedQuery);

        if (slashCommandResult) {
          if (slashCommandResult.type === 'schedule_tool') {
            const { toolName, toolArgs } = slashCommandResult;
            const toolCallRequest: ToolCallRequestInfo = {
              callId: `${toolName}-${Date.now()}-${Math.random().toString(16).slice(2)}`,
              name: toolName,
              args: toolArgs,
              isClientInitiated: true,
              prompt_id,
            };
            scheduleToolCalls([toolCallRequest], abortSignal);
          }

          return { queryToSend: null, shouldProceed: false };
        }

        if (shellModeActive && handleShellCommand(trimmedQuery, abortSignal)) {
          return { queryToSend: null, shouldProceed: false };
        }

        // Handle @-commands (which might involve tool calls)
        if (isAtCommand(trimmedQuery)) {
          const atCommandResult = await handleAtCommand({
            query: trimmedQuery,
            config,
            addItem,
            onDebugMessage,
            messageId: userMessageTimestamp,
            signal: abortSignal,
          });
          if (!atCommandResult.shouldProceed) {
            return { queryToSend: null, shouldProceed: false };
          }
          localQueryToSendToGemini = atCommandResult.processedQuery;
        } else {
          // Normal query for Gemini
          addItem(
            { type: MessageType.USER, text: trimmedQuery },
            userMessageTimestamp,
          );
          localQueryToSendToGemini = trimmedQuery;
        }
      } else {
        // It's a function response (PartListUnion that isn't a string)
        localQueryToSendToGemini = query;
      }

      if (localQueryToSendToGemini === null) {
        onDebugMessage(
          'Query processing resulted in null, not sending to Gemini.',
        );
        return { queryToSend: null, shouldProceed: false };
      }
      return { queryToSend: localQueryToSendToGemini, shouldProceed: true };
    },
    [
      config,
      addItem,
      onDebugMessage,
      handleShellCommand,
      handleSlashCommand,
      logger,
      shellModeActive,
      scheduleToolCalls,
    ],
  );

  // --- Stream Event Handlers ---

  const handleContentEvent = useCallback(
    (
      eventValue: ContentEvent['value'],
      currentGeminiMessageBuffer: string,
      userMessageTimestamp: number,
    ): string => {
      if (turnCancelledRef.current) {
        // Prevents additional output after a user initiated cancel.
        return '';
      }
      let newGeminiMessageBuffer = currentGeminiMessageBuffer + eventValue;
      if (
        pendingHistoryItemRef.current?.type !== 'gemini' &&
        pendingHistoryItemRef.current?.type !== 'gemini_content'
      ) {
        if (pendingHistoryItemRef.current) {
          addItem(pendingHistoryItemRef.current, userMessageTimestamp);
        }
        setPendingHistoryItem({ type: 'gemini', text: '' });
        newGeminiMessageBuffer = eventValue;
      }
      // Split large messages for better rendering performance. Ideally,
      // we should maximize the amount of output sent to <Static />.
      const splitPoint = findLastSafeSplitPoint(newGeminiMessageBuffer);
      if (splitPoint === newGeminiMessageBuffer.length) {
        // Update the existing message with accumulated content
        setPendingHistoryItem((item) => ({
          type: item?.type as 'gemini' | 'gemini_content',
          text: newGeminiMessageBuffer,
        }));
      } else {
        // This indicates that we need to split up this Gemini Message.
        // Splitting a message is primarily a performance consideration. There is a
        // <Static> component at the root of App.tsx which takes care of rendering
        // content statically or dynamically. Everything but the last message is
        // treated as static in order to prevent re-rendering an entire message history
        // multiple times per-second (as streaming occurs). Prior to this change you'd
        // see heavy flickering of the terminal. This ensures that larger messages get
        // broken up so that there are more "statically" rendered.
        const beforeText = newGeminiMessageBuffer.substring(0, splitPoint);
        const afterText = newGeminiMessageBuffer.substring(splitPoint);
        addItem(
          {
            type: pendingHistoryItemRef.current?.type as
              | 'gemini'
              | 'gemini_content',
            text: beforeText,
          },
          userMessageTimestamp,
        );
        setPendingHistoryItem({ type: 'gemini_content', text: afterText });
        newGeminiMessageBuffer = afterText;
      }
      return newGeminiMessageBuffer;
    },
    [addItem, pendingHistoryItemRef, setPendingHistoryItem],
  );

  const handleUserCancelledEvent = useCallback(
    (userMessageTimestamp: number) => {
      if (turnCancelledRef.current) {
        return;
      }
      if (pendingHistoryItemRef.current) {
        if (pendingHistoryItemRef.current.type === 'tool_group') {
          const updatedTools = pendingHistoryItemRef.current.tools.map(
            (tool) =>
              tool.status === ToolCallStatus.Pending ||
              tool.status === ToolCallStatus.Confirming ||
              tool.status === ToolCallStatus.Executing
                ? { ...tool, status: ToolCallStatus.Canceled }
                : tool,
          );
          const pendingItem: HistoryItemToolGroup = {
            ...pendingHistoryItemRef.current,
            tools: updatedTools,
          };
          addItem(pendingItem, userMessageTimestamp);
        } else {
          addItem(pendingHistoryItemRef.current, userMessageTimestamp);
        }
        setPendingHistoryItem(null);
      }
      addItem(
        { type: MessageType.INFO, text: 'User cancelled the request.' },
        userMessageTimestamp,
      );
      setIsResponding(false);
    },
    [addItem, pendingHistoryItemRef, setPendingHistoryItem],
  );

  const handleErrorEvent = useCallback(
    (eventValue: ErrorEvent['value'], userMessageTimestamp: number) => {
      if (pendingHistoryItemRef.current) {
        addItem(pendingHistoryItemRef.current, userMessageTimestamp);
        setPendingHistoryItem(null);
      }
      addItem(
        {
          type: MessageType.ERROR,
          text: parseAndFormatApiError(
            eventValue.error,
            config.getContentGeneratorConfig().authType,
            undefined,
            config.getModel(),
            DEFAULT_GEMINI_FLASH_MODEL,
          ),
        },
        userMessageTimestamp,
      );
    },
    [addItem, pendingHistoryItemRef, setPendingHistoryItem, config],
  );

  const handleChatCompressionEvent = useCallback(
    (eventValue: ServerGeminiChatCompressedEvent['value']) =>
      addItem(
        {
          type: 'info',
          text:
            `IMPORTANT: This conversation approached the input token limit for ${config.getModel()}. ` +
            `A compressed context will be sent for future messages (compressed from: ` +
            `${eventValue?.originalTokenCount ?? 'unknown'} to ` +
            `${eventValue?.newTokenCount ?? 'unknown'} tokens).`,
        },
        Date.now(),
      ),
    [addItem, config],
  );

  const handleMaxSessionTurnsEvent = useCallback(
    () =>
      addItem(
        {
          type: 'info',
          text:
            `The session has reached the maximum number of turns: ${config.getMaxSessionTurns()}. ` +
            `Please update this limit in your setting.json file.`,
        },
        Date.now(),
      ),
    [addItem, config],
  );

  const processGeminiStreamEvents = useCallback(
    async (
      stream: AsyncIterable<GeminiEvent>,
      userMessageTimestamp: number,
      signal: AbortSignal,
    ): Promise<StreamProcessingStatus> => {
      let geminiMessageBuffer = '';
      const toolCallRequests: ToolCallRequestInfo[] = [];
      for await (const event of stream) {
        switch (event.type) {
          case ServerGeminiEventType.Thought:
            setThought(event.value);
            break;
          case ServerGeminiEventType.Content:
            geminiMessageBuffer = handleContentEvent(
              event.value,
              geminiMessageBuffer,
              userMessageTimestamp,
            );
            break;
          case ServerGeminiEventType.ToolCallRequest:
            toolCallRequests.push(event.value);
            break;
          case ServerGeminiEventType.UserCancelled:
            handleUserCancelledEvent(userMessageTimestamp);
            break;
          case ServerGeminiEventType.Error:
            handleErrorEvent(event.value, userMessageTimestamp);
            break;
          case ServerGeminiEventType.ChatCompressed:
            handleChatCompressionEvent(event.value);
            break;
          case ServerGeminiEventType.ToolCallConfirmation:
          case ServerGeminiEventType.ToolCallResponse:
          case ServerGeminiEventType.UsageMetadata:
            // do nothing
            break;
          case ServerGeminiEventType.MaxSessionTurns:
            handleMaxSessionTurnsEvent();
            break;
          default: {
            // enforces exhaustive switch-case
            const unreachable: never = event;
            return unreachable;
          }
        }
      }
      if (toolCallRequests.length > 0) {
        scheduleToolCalls(toolCallRequests, signal);
      }
      return StreamProcessingStatus.Completed;
    },
    [
      handleContentEvent,
      handleUserCancelledEvent,
      handleErrorEvent,
      scheduleToolCalls,
      handleChatCompressionEvent,
      handleMaxSessionTurnsEvent,
    ],
  );

  const submitQuery = useCallback(
    async (
      query: PartListUnion,
      options?: { isContinuation: boolean },
      prompt_id?: string,
    ) => {
      if (
        (streamingState === StreamingState.Responding ||
          streamingState === StreamingState.WaitingForConfirmation) &&
        !options?.isContinuation
      )
        return;

      const userMessageTimestamp = Date.now();
      setShowHelp(false);

      // Reset quota error flag when starting a new query (not a continuation)
      if (!options?.isContinuation) {
        setModelSwitchedFromQuotaError(false);
        config.setQuotaErrorOccurred(false);
      }

      abortControllerRef.current = new AbortController();
      const abortSignal = abortControllerRef.current.signal;
      turnCancelledRef.current = false;

      if (!prompt_id) {
        prompt_id = config.getSessionId() + '########' + getPromptCount();
      }

      const { queryToSend, shouldProceed } = await prepareQueryForGemini(
        query,
        userMessageTimestamp,
        abortSignal,
        prompt_id!,
      );

      if (!shouldProceed || queryToSend === null) {
        return;
      }

      if (!options?.isContinuation) {
        startNewPrompt();
      }

      setIsResponding(true);
      setInitError(null);

      try {
        const stream = geminiClient.sendMessageStream(
          queryToSend,
          abortSignal,
          prompt_id!,
        );
        const processingStatus = await processGeminiStreamEvents(
          stream,
          userMessageTimestamp,
          abortSignal,
        );

        if (processingStatus === StreamProcessingStatus.UserCancelled) {
          return;
        }

        if (pendingHistoryItemRef.current) {
          addItem(pendingHistoryItemRef.current, userMessageTimestamp);
          setPendingHistoryItem(null);
        }
      } catch (error: unknown) {
        if (error instanceof UnauthorizedError) {
          onAuthError();
        } else if (!isNodeError(error) || error.name !== 'AbortError') {
          addItem(
            {
              type: MessageType.ERROR,
              text: parseAndFormatApiError(
                getErrorMessage(error) || 'Unknown error',
                config.getContentGeneratorConfig().authType,
                undefined,
                config.getModel(),
                DEFAULT_GEMINI_FLASH_MODEL,
              ),
            },
            userMessageTimestamp,
          );
        }
      } finally {
        setIsResponding(false);
      }
    },
    [
      streamingState,
      setShowHelp,
      setModelSwitchedFromQuotaError,
      prepareQueryForGemini,
      processGeminiStreamEvents,
      pendingHistoryItemRef,
      addItem,
      setPendingHistoryItem,
      setInitError,
      geminiClient,
      onAuthError,
      config,
      startNewPrompt,
      getPromptCount,
    ],
  );

  const handleCompletedTools = useCallback(
    async (completedToolCallsFromScheduler: TrackedToolCall[]) => {
      if (isResponding) {
        return;
      }

      const completedAndReadyToSubmitTools =
        completedToolCallsFromScheduler.filter(
          (
            tc: TrackedToolCall,
          ): tc is TrackedCompletedToolCall | TrackedCancelledToolCall => {
            const isTerminalState =
              tc.status === 'success' ||
              tc.status === 'error' ||
              tc.status === 'cancelled';

            if (isTerminalState) {
              const completedOrCancelledCall = tc as
                | TrackedCompletedToolCall
                | TrackedCancelledToolCall;
              return (
                completedOrCancelledCall.response?.responseParts !== undefined
              );
            }
            return false;
          },
        );

      // Finalize any client-initiated tools as soon as they are done.
      const clientTools = completedAndReadyToSubmitTools.filter(
        (t) => t.request.isClientInitiated,
      );
      if (clientTools.length > 0) {
        markToolsAsSubmitted(clientTools.map((t) => t.request.callId));
      }

      // Identify new, successful save_memory calls that we haven't processed yet.
      const newSuccessfulMemorySaves = completedAndReadyToSubmitTools.filter(
        (t) =>
          t.request.name === 'save_memory' &&
          t.status === 'success' &&
          !processedMemoryToolsRef.current.has(t.request.callId),
      );

      if (newSuccessfulMemorySaves.length > 0) {
        // Perform the refresh only if there are new ones.
        void performMemoryRefresh();
        // Mark them as processed so we don't do this again on the next render.
        newSuccessfulMemorySaves.forEach((t) =>
          processedMemoryToolsRef.current.add(t.request.callId),
        );
      }

      const geminiTools = completedAndReadyToSubmitTools.filter(
        (t) => !t.request.isClientInitiated,
      );

      if (geminiTools.length === 0) {
        return;
      }

      // If all the tools were cancelled, don't submit a response to Gemini.
      const allToolsCancelled = geminiTools.every(
        (tc) => tc.status === 'cancelled',
      );

      if (allToolsCancelled) {
        if (geminiClient) {
          // We need to manually add the function responses to the history
          // so the model knows the tools were cancelled.
          const responsesToAdd = geminiTools.flatMap(
            (toolCall) => toolCall.response.responseParts,
          );
          const combinedParts: Part[] = [];
          for (const response of responsesToAdd) {
            if (Array.isArray(response)) {
              combinedParts.push(...response);
            } else if (typeof response === 'string') {
              combinedParts.push({ text: response });
            } else {
              combinedParts.push(response);
            }
          }
          geminiClient.addHistory({
            role: 'user',
            parts: combinedParts,
          });
        }

        const callIdsToMarkAsSubmitted = geminiTools.map(
          (toolCall) => toolCall.request.callId,
        );
        markToolsAsSubmitted(callIdsToMarkAsSubmitted);
        return;
      }

      const responsesToSend: PartListUnion[] = geminiTools.map(
        (toolCall) => toolCall.response.responseParts,
      );
      const callIdsToMarkAsSubmitted = geminiTools.map(
        (toolCall) => toolCall.request.callId,
      );

      const prompt_ids = geminiTools.map(
        (toolCall) => toolCall.request.prompt_id,
      );

      markToolsAsSubmitted(callIdsToMarkAsSubmitted);

      // Don't continue if model was switched due to quota error
      if (modelSwitchedFromQuotaError) {
        return;
      }

      submitQuery(
        mergePartListUnions(responsesToSend),
        {
          isContinuation: true,
        },
        prompt_ids[0],
      );
    },
    [
      isResponding,
      submitQuery,
      markToolsAsSubmitted,
      geminiClient,
      performMemoryRefresh,
      modelSwitchedFromQuotaError,
    ],
  );

  const pendingHistoryItems = [
    pendingHistoryItemRef.current,
    pendingToolCallGroupDisplay,
  ].filter((i) => i !== undefined && i !== null);

  useEffect(() => {
    const saveRestorableToolCalls = async () => {
      if (!config.getCheckpointingEnabled()) {
        return;
      }
      const restorableToolCalls = toolCalls.filter(
        (toolCall) =>
          (toolCall.request.name === 'replace' ||
            toolCall.request.name === 'write_file') &&
          toolCall.status === 'awaiting_approval',
      );

      if (restorableToolCalls.length > 0) {
        const checkpointDir = config.getProjectTempDir()
          ? path.join(config.getProjectTempDir(), 'checkpoints')
          : undefined;

        if (!checkpointDir) {
          return;
        }

        try {
          await fs.mkdir(checkpointDir, { recursive: true });
        } catch (error) {
          if (!isNodeError(error) || error.code !== 'EEXIST') {
            onDebugMessage(
              `Failed to create checkpoint directory: ${getErrorMessage(error)}`,
            );
            return;
          }
        }

        for (const toolCall of restorableToolCalls) {
          const filePath = toolCall.request.args['file_path'] as string;
          if (!filePath) {
            onDebugMessage(
              `Skipping restorable tool call due to missing file_path: ${toolCall.request.name}`,
            );
            continue;
          }

          try {
            let commitHash = await gitService?.createFileSnapshot(
              `Snapshot for ${toolCall.request.name}`,
            );

            if (!commitHash) {
              commitHash = await gitService?.getCurrentCommitHash();
            }

            if (!commitHash) {
              onDebugMessage(
                `Failed to create snapshot for ${filePath}. Skipping restorable tool call.`,
              );
              continue;
            }

            const timestamp = new Date()
              .toISOString()
              .replace(/:/g, '-')
              .replace(/\./g, '_');
            const toolName = toolCall.request.name;
            const fileName = path.basename(filePath);
            const toolCallWithSnapshotFileName = `${timestamp}-${fileName}-${toolName}.json`;
            const clientHistory = await geminiClient?.getHistory();
            const toolCallWithSnapshotFilePath = path.join(
              checkpointDir,
              toolCallWithSnapshotFileName,
            );

            await fs.writeFile(
              toolCallWithSnapshotFilePath,
              JSON.stringify(
                {
                  history,
                  clientHistory,
                  toolCall: {
                    name: toolCall.request.name,
                    args: toolCall.request.args,
                  },
                  commitHash,
                  filePath,
                },
                null,
                2,
              ),
            );
          } catch (error) {
            onDebugMessage(
              `Failed to write restorable tool call file: ${getErrorMessage(
                error,
              )}`,
            );
          }
        }
      }
    };
    saveRestorableToolCalls();
  }, [toolCalls, config, onDebugMessage, gitService, history, geminiClient]);

  return {
    streamingState,
    submitQuery,
    initError,
    pendingHistoryItems,
    thought,
  };
};<|MERGE_RESOLUTION|>--- conflicted
+++ resolved
@@ -220,23 +220,16 @@
 
       if (typeof query === 'string') {
         const trimmedQuery = query.trim();
-<<<<<<< HEAD
         // TELEMETRY REMOVED: Disabled Google data collection
         // logUserPrompt(
         //   config,
-        //   new UserPromptEvent(trimmedQuery.length, prompt_id, trimmedQuery),
+        //   new UserPromptEvent(
+        //     trimmedQuery.length,
+        //     prompt_id,
+        //     config.getContentGeneratorConfig().authType!,
+        //     trimmedQuery,
+        //   ),
         // );
-=======
-        logUserPrompt(
-          config,
-          new UserPromptEvent(
-            trimmedQuery.length,
-            prompt_id,
-            config.getContentGeneratorConfig().authType!,
-            trimmedQuery,
-          ),
-        );
->>>>>>> 4197f302
         onDebugMessage(`User query: '${trimmedQuery}'`);
         await logger?.logMessage(MessageSenderType.USER, trimmedQuery);
 
