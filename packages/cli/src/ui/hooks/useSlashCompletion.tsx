--- conflicted
+++ resolved
@@ -142,15 +142,11 @@
     );
     if (commandIndex === -1 || reverseSearchActive) {
       debugLogger.debug(() => 'Resetting completion state');
-<<<<<<< HEAD
-      setTimeout(resetCompletionState, 0);
-=======
       // Only reset if we actually had suggestions before
       if (previousInput.current !== '') {
         resetCompletionState();
         previousInput.current = '';
       }
->>>>>>> 1192bee4
       return;
     }
 
