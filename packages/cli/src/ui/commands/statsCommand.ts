/**
 * @license
 * Copyright 2025 Vybestack LLC
 * SPDX-License-Identifier: Apache-2.0
 * @plan PLAN-20250909-TOKTRACK.P06
 */

import { MessageType, HistoryItemStats } from '../types.js';
import { formatDuration } from '../utils/formatters.js';
import {
  type CommandContext,
  type SlashCommand,
  CommandKind,
} from './types.js';

export const statsCommand: SlashCommand = {
  name: 'stats',
  altNames: ['usage'],
<<<<<<< HEAD
  description: 'check session stats. Usage: /stats [model|tools|cache|buckets]',
=======
  description: 'check session stats. Usage: /stats [model|tools|cache|lb]',
>>>>>>> 4e860644
  kind: CommandKind.BUILT_IN,
  action: (context: CommandContext) => {
    const now = new Date();
    const { sessionStartTime } = context.session.stats;
    if (!sessionStartTime) {
      context.ui.addItem(
        {
          type: MessageType.ERROR,
          text: 'Session start time is unavailable, cannot calculate stats.',
        },
        Date.now(),
      );
      return;
    }
    const wallDuration = now.getTime() - sessionStartTime.getTime();

    const statsItem: HistoryItemStats = {
      type: MessageType.STATS,
      duration: formatDuration(wallDuration),
    };

    context.ui.addItem(statsItem, Date.now());
  },
  subCommands: [
    {
      name: 'model',
      description: 'Show model-specific usage statistics.',
      kind: CommandKind.BUILT_IN,
      action: (context: CommandContext) => {
        context.ui.addItem(
          {
            type: MessageType.MODEL_STATS,
          },
          Date.now(),
        );
      },
    },
    {
      name: 'tools',
      description: 'Show tool-specific usage statistics.',
      kind: CommandKind.BUILT_IN,
      action: (context: CommandContext) => {
        context.ui.addItem(
          {
            type: MessageType.TOOL_STATS,
          },
          Date.now(),
        );
      },
    },
    {
      name: 'cache',
      description: 'Show cache usage statistics (Anthropic only).',
      kind: CommandKind.BUILT_IN,
      action: (context: CommandContext) => {
        context.ui.addItem(
          {
            type: MessageType.CACHE_STATS,
          },
          Date.now(),
        );
      },
    },
    {
<<<<<<< HEAD
      name: 'buckets',
      description: 'Show OAuth bucket usage statistics.',
      kind: CommandKind.BUILT_IN,
      action: async (context: CommandContext, _args: string) => {
        const { oauthManager } = context.services;

        if (!oauthManager) {
          context.ui.addItem(
            {
              type: 'message',
              content: 'OAuth is not available or configured',
            } as never,
            Date.now(),
          );
          return;
        }

        try {
          const tokenStore = oauthManager.getTokenStore();
          const supportedProviders = oauthManager.getSupportedProviders();
          const output: string[] = ['## OAuth Bucket Statistics\n'];
          let hasAnyBuckets = false;

          for (const provider of supportedProviders) {
            const buckets = await tokenStore.listBuckets(provider);

            if (buckets.length === 0) {
              continue;
            }

            hasAnyBuckets = true;
            output.push(`### ${provider}\n`);

            for (const bucket of buckets) {
              const stats = await tokenStore.getBucketStats(provider, bucket);

              if (stats) {
                const lastUsedStr = stats.lastUsed
                  ? new Date(stats.lastUsed).toISOString().split('T')[0]
                  : 'Never';

                output.push(`- ${bucket}:`);
                output.push(
                  `  - ${stats.requestCount} requests (${stats.percentage.toFixed(1)}%)`,
                );
                output.push(`  - Last used: ${lastUsedStr}`);
              }
            }

            output.push('');
          }

          if (!hasAnyBuckets) {
            context.ui.addItem(
              {
                type: 'message',
                content: 'No OAuth buckets available',
              } as never,
              Date.now(),
            );
            return;
          }

          context.ui.addItem(
            {
              type: 'message',
              content: output.join('\n'),
            } as never,
            Date.now(),
          );
        } catch (error) {
          const errorMessage =
            error instanceof Error ? error.message : 'Unknown error';
          context.ui.addItem(
            {
              type: 'message',
              content: `Failed to retrieve bucket statistics: ${errorMessage}`,
            } as never,
            Date.now(),
          );
        }
=======
      name: 'lb',
      altNames: ['loadbalancer'],
      description: 'Show load balancer usage statistics.',
      kind: CommandKind.BUILT_IN,
      action: (context: CommandContext) => {
        context.ui.addItem(
          {
            type: MessageType.LB_STATS,
          },
          Date.now(),
        );
>>>>>>> 4e860644
      },
    },
  ],
};<|MERGE_RESOLUTION|>--- conflicted
+++ resolved
@@ -16,11 +16,8 @@
 export const statsCommand: SlashCommand = {
   name: 'stats',
   altNames: ['usage'],
-<<<<<<< HEAD
-  description: 'check session stats. Usage: /stats [model|tools|cache|buckets]',
-=======
-  description: 'check session stats. Usage: /stats [model|tools|cache|lb]',
->>>>>>> 4e860644
+  description:
+    'check session stats. Usage: /stats [model|tools|cache|buckets|lb]',
   kind: CommandKind.BUILT_IN,
   action: (context: CommandContext) => {
     const now = new Date();
@@ -85,7 +82,6 @@
       },
     },
     {
-<<<<<<< HEAD
       name: 'buckets',
       description: 'Show OAuth bucket usage statistics.',
       kind: CommandKind.BUILT_IN,
@@ -167,7 +163,9 @@
             Date.now(),
           );
         }
-=======
+      },
+    },
+    {
       name: 'lb',
       altNames: ['loadbalancer'],
       description: 'Show load balancer usage statistics.',
@@ -179,7 +177,6 @@
           },
           Date.now(),
         );
->>>>>>> 4e860644
       },
     },
   ],
