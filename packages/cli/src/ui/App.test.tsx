--- conflicted
+++ resolved
@@ -146,20 +146,17 @@
         getIdeMode: vi.fn(() => false),
       };
     });
-<<<<<<< HEAD
-=======
-
   const ideContextMock = {
     getOpenFilesContext: vi.fn(),
     subscribeToOpenFiles: vi.fn(() => vi.fn()), // subscribe returns an unsubscribe function
   };
 
->>>>>>> 3a224d49
   return {
     ...actualCore,
     Config: ConfigClassMock,
     MCPServerConfig: actualCore.MCPServerConfig,
     getAllLlxprtMdFilenames: vi.fn(() => ['LLXPRT.md']),
+    ideContext: ideContextMock,
   };
 });
 
@@ -269,10 +266,8 @@
 
     // Ensure a theme is set so the theme dialog does not appear.
     mockSettings = createMockSettings({ workspace: { theme: 'Default' } });
-<<<<<<< HEAD
-=======
+    const { ideContext } = await import('@vybestack/llxprt-code-core');
     vi.mocked(ideContext.getOpenFilesContext).mockReturnValue(undefined);
->>>>>>> 3a224d49
   });
 
   afterEach(() => {
@@ -283,11 +278,8 @@
     vi.clearAllMocks(); // Clear mocks after each test
   });
 
-<<<<<<< HEAD
-  it('should display default "LLXPRT.md" in footer when contextFileName is not set and count is 1', async () => {
-    mockConfig.getLlxprtMdFileCount.mockReturnValue(1);
-=======
   it('should display active file when available', async () => {
+    const { ideContext } = await import('@vybestack/llxprt-code-core');
     vi.mocked(ideContext.getOpenFilesContext).mockReturnValue({
       activeFile: '/path/to/my-file.ts',
       recentOpenFiles: [{ filePath: '/path/to/my-file.ts', content: 'hello' }],
@@ -307,6 +299,7 @@
   });
 
   it('should not display active file when not available', async () => {
+    const { ideContext } = await import('@vybestack/llxprt-code-core');
     vi.mocked(ideContext.getOpenFilesContext).mockReturnValue({
       activeFile: '',
     });
@@ -324,13 +317,14 @@
   });
 
   it('should display active file and other context', async () => {
+    const { ideContext } = await import('@vybestack/llxprt-code-core');
     vi.mocked(ideContext.getOpenFilesContext).mockReturnValue({
       activeFile: '/path/to/my-file.ts',
       recentOpenFiles: [{ filePath: '/path/to/my-file.ts', content: 'hello' }],
       selectedText: 'hello',
     });
-    mockConfig.getGeminiMdFileCount.mockReturnValue(1);
-    mockConfig.getAllGeminiMdFilenames.mockReturnValue(['GEMINI.md']);
+    mockConfig.getLlxprtMdFileCount.mockReturnValue(1);
+    mockConfig.getAllLlxprtMdFilenames.mockReturnValue(['LLXPRT.md']);
 
     const { lastFrame, unmount } = render(
       <App
@@ -342,17 +336,16 @@
     currentUnmount = unmount;
     await Promise.resolve();
     expect(lastFrame()).toContain(
-      'Using: 1 recent file (ctrl+e to view) | 1 GEMINI.md file',
-    );
-  });
-
-  it('should display default "GEMINI.md" in footer when contextFileName is not set and count is 1', async () => {
-    mockConfig.getGeminiMdFileCount.mockReturnValue(1);
-    mockConfig.getAllGeminiMdFilenames.mockReturnValue(['GEMINI.md']);
+      'Using: 1 recent file (ctrl+e to view) | 1 LLXPRT.md file',
+    );
+  });
+
+  it('should display default "LLXPRT.md" in footer when contextFileName is not set and count is 1', async () => {
+    mockConfig.getLlxprtMdFileCount.mockReturnValue(1);
+    mockConfig.getAllLlxprtMdFilenames.mockReturnValue(['LLXPRT.md']);
     // For this test, ensure showMemoryUsage is false or debugMode is false if it relies on that
     mockConfig.getDebugMode.mockReturnValue(false);
     mockConfig.getShowMemoryUsage.mockReturnValue(false);
->>>>>>> 3a224d49
 
     const { lastFrame, unmount } = render(
       <App
@@ -363,54 +356,38 @@
     );
     currentUnmount = unmount;
     await Promise.resolve(); // Wait for any async updates
-<<<<<<< HEAD
     expect(lastFrame()).toContain('Using: 1 LLXPRT.md file');
   });
 
   it('should display default "LLXPRT.md" with plural when contextFileName is not set and count is > 1', async () => {
     mockConfig.getLlxprtMdFileCount.mockReturnValue(2);
-=======
-    expect(lastFrame()).toContain('Using: 1 GEMINI.md file');
-  });
-
-  it('should display default "GEMINI.md" with plural when contextFileName is not set and count is > 1', async () => {
-    mockConfig.getGeminiMdFileCount.mockReturnValue(2);
-    mockConfig.getAllGeminiMdFilenames.mockReturnValue([
-      'GEMINI.md',
-      'GEMINI.md',
+    mockConfig.getAllLlxprtMdFilenames.mockReturnValue([
+      'LLXPRT.md',
+      'LLXPRT.md',
     ]);
     mockConfig.getDebugMode.mockReturnValue(false);
     mockConfig.getShowMemoryUsage.mockReturnValue(false);
->>>>>>> 3a224d49
-
-    const { lastFrame, unmount } = render(
-      <App
-        config={mockConfig as unknown as ServerConfig}
-        settings={mockSettings}
-        version={mockVersion}
-      />,
-    );
-    currentUnmount = unmount;
-    await Promise.resolve();
-<<<<<<< HEAD
+
+    const { lastFrame, unmount } = render(
+      <App
+        config={mockConfig as unknown as ServerConfig}
+        settings={mockSettings}
+        version={mockVersion}
+      />,
+    );
+    currentUnmount = unmount;
+    await Promise.resolve();
     expect(lastFrame()).toContain('Using: 2 LLXPRT.md files');
-=======
-    expect(lastFrame()).toContain('Using: 2 GEMINI.md files');
->>>>>>> 3a224d49
   });
 
   it('should display custom contextFileName in footer when set and count is 1', async () => {
     mockSettings = createMockSettings({
       workspace: { contextFileName: 'AGENTS.md', theme: 'Default' },
     });
-<<<<<<< HEAD
     mockConfig.getLlxprtMdFileCount.mockReturnValue(1);
-=======
-    mockConfig.getGeminiMdFileCount.mockReturnValue(1);
-    mockConfig.getAllGeminiMdFilenames.mockReturnValue(['AGENTS.md']);
+    mockConfig.getAllLlxprtMdFilenames.mockReturnValue(['AGENTS.md']);
     mockConfig.getDebugMode.mockReturnValue(false);
     mockConfig.getShowMemoryUsage.mockReturnValue(false);
->>>>>>> 3a224d49
 
     const { lastFrame, unmount } = render(
       <App
@@ -431,17 +408,13 @@
         theme: 'Default',
       },
     });
-<<<<<<< HEAD
     mockConfig.getLlxprtMdFileCount.mockReturnValue(2);
-=======
-    mockConfig.getGeminiMdFileCount.mockReturnValue(2);
-    mockConfig.getAllGeminiMdFilenames.mockReturnValue([
+    mockConfig.getAllLlxprtMdFilenames.mockReturnValue([
       'AGENTS.md',
       'CONTEXT.md',
     ]);
     mockConfig.getDebugMode.mockReturnValue(false);
     mockConfig.getShowMemoryUsage.mockReturnValue(false);
->>>>>>> 3a224d49
 
     const { lastFrame, unmount } = render(
       <App
@@ -459,18 +432,14 @@
     mockSettings = createMockSettings({
       workspace: { contextFileName: 'MY_NOTES.TXT', theme: 'Default' },
     });
-<<<<<<< HEAD
     mockConfig.getLlxprtMdFileCount.mockReturnValue(3);
-=======
-    mockConfig.getGeminiMdFileCount.mockReturnValue(3);
-    mockConfig.getAllGeminiMdFilenames.mockReturnValue([
+    mockConfig.getAllLlxprtMdFilenames.mockReturnValue([
       'MY_NOTES.TXT',
       'MY_NOTES.TXT',
       'MY_NOTES.TXT',
     ]);
     mockConfig.getDebugMode.mockReturnValue(false);
     mockConfig.getShowMemoryUsage.mockReturnValue(false);
->>>>>>> 3a224d49
 
     const { lastFrame, unmount } = render(
       <App
@@ -488,14 +457,10 @@
     mockSettings = createMockSettings({
       workspace: { contextFileName: 'ANY_FILE.MD', theme: 'Default' },
     });
-<<<<<<< HEAD
     mockConfig.getLlxprtMdFileCount.mockReturnValue(0);
-=======
-    mockConfig.getGeminiMdFileCount.mockReturnValue(0);
-    mockConfig.getAllGeminiMdFilenames.mockReturnValue([]);
+    mockConfig.getAllLlxprtMdFilenames.mockReturnValue([]);
     mockConfig.getDebugMode.mockReturnValue(false);
     mockConfig.getShowMemoryUsage.mockReturnValue(false);
->>>>>>> 3a224d49
 
     const { lastFrame, unmount } = render(
       <App
@@ -509,17 +474,12 @@
     expect(lastFrame()).not.toContain('ANY_FILE.MD');
   });
 
-<<<<<<< HEAD
   it('should display LLXPRT.md and MCP server count when both are present', async () => {
     mockConfig.getLlxprtMdFileCount.mockReturnValue(2);
-=======
-  it('should display GEMINI.md and MCP server count when both are present', async () => {
-    mockConfig.getGeminiMdFileCount.mockReturnValue(2);
-    mockConfig.getAllGeminiMdFilenames.mockReturnValue([
-      'GEMINI.md',
-      'GEMINI.md',
+    mockConfig.getAllLlxprtMdFilenames.mockReturnValue([
+      'LLXPRT.md',
+      'LLXPRT.md',
     ]);
->>>>>>> 3a224d49
     mockConfig.getMcpServers.mockReturnValue({
       server1: {} as MCPServerConfig,
     });
@@ -533,20 +493,12 @@
     );
     currentUnmount = unmount;
     await Promise.resolve();
-<<<<<<< HEAD
-    expect(lastFrame()).toContain('Using: 2 LLXPRT.md files | 1 MCP Server');
+    expect(lastFrame()).toContain('1 MCP server');
   });
 
   it('should display only MCP server count when LLXPRT.md count is 0', async () => {
     mockConfig.getLlxprtMdFileCount.mockReturnValue(0);
-=======
-    expect(lastFrame()).toContain('1 MCP server');
-  });
-
-  it('should display only MCP server count when GEMINI.md count is 0', async () => {
-    mockConfig.getGeminiMdFileCount.mockReturnValue(0);
-    mockConfig.getAllGeminiMdFilenames.mockReturnValue([]);
->>>>>>> 3a224d49
+    mockConfig.getAllLlxprtMdFilenames.mockReturnValue([]);
     mockConfig.getMcpServers.mockReturnValue({
       server1: {} as MCPServerConfig,
       server2: {} as MCPServerConfig,
@@ -687,7 +639,6 @@
       );
       currentUnmount = unmount;
 
-<<<<<<< HEAD
       // Wait for async updates
       await Promise.resolve();
       await new Promise((resolve) => setTimeout(resolve, 10));
@@ -695,9 +646,6 @@
       expect(lastFrame()).toContain(
         'Theme configuration unavailable due to NO_COLOR env variable.',
       );
-=======
-      expect(lastFrame()).toContain("I'm Feeling Lucky (esc to cancel");
->>>>>>> 3a224d49
       expect(lastFrame()).not.toContain('Select Theme');
     });
   });
@@ -716,14 +664,11 @@
         thought: null,
       });
 
-<<<<<<< HEAD
-=======
       mockConfig.getGeminiClient.mockReturnValue({
         isInitialized: vi.fn(() => true),
         getUserTier: vi.fn(),
       } as unknown as GeminiClient);
 
->>>>>>> 3a224d49
       const { unmount, rerender } = render(
         <App
           config={mockConfig as unknown as ServerConfig}
