/**
 * @license
 * Copyright 2025 Google LLC
 * SPDX-License-Identifier: Apache-2.0
 */

import React, { ErrorInfo } from 'react';
import { render } from 'ink';
import { AppWrapper } from './ui/App.js';
import { ErrorBoundary } from './ui/components/ErrorBoundary.js';
import { loadCliConfig, parseArguments, CliArgs } from './config/config.js';
import { readStdin } from './utils/readStdin.js';
import { basename } from 'node:path';
import v8 from 'node:v8';
import os from 'node:os';
import { spawn } from 'node:child_process';
import { start_sandbox } from './utils/sandbox.js';
import chalk from 'chalk';
import {
  LoadedSettings,
  loadSettings,
  USER_SETTINGS_PATH,
  SettingScope,
} from './config/settings.js';
import { themeManager } from './ui/themes/theme-manager.js';
import { getStartupWarnings } from './utils/startupWarnings.js';
import { getUserStartupWarnings } from './utils/userStartupWarnings.js';
import { runNonInteractive } from './nonInteractiveCli.js';
import { loadExtensions, Extension } from './config/extension.js';
import { cleanupCheckpoints, registerCleanup } from './utils/cleanup.js';
import { getCliVersion } from './utils/version.js';
import {
  Config,
  EditTool,
  ShellTool,
  WriteFileTool,
  sessionId,
  // TELEMETRY REMOVED: logUserPrompt disabled
  AuthType,
  getOauthClient,
<<<<<<< HEAD
} from '@vybestack/llxprt-code-core';
=======
  shouldAttemptBrowserLaunch,
} from '@google/gemini-cli-core';
>>>>>>> f650be2c
import { validateAuthMethod } from './config/auth.js';
import { setMaxSizedBoxDebugging } from './ui/components/shared/MaxSizedBox.js';
import { getProviderManager } from './providers/providerManagerInstance.js';
import { ProviderManagerAdapter } from './providers/ProviderManagerAdapter.js';
import {
  setProviderApiKey,
  setProviderApiKeyFromFile,
  setProviderBaseUrl,
} from './providers/providerConfigUtils.js';

function getNodeMemoryArgs(config: Config): string[] {
  const totalMemoryMB = os.totalmem() / (1024 * 1024);
  const heapStats = v8.getHeapStatistics();
  const currentMaxOldSpaceSizeMb = Math.floor(
    heapStats.heap_size_limit / 1024 / 1024,
  );

  // Set target to 50% of total memory
  const targetMaxOldSpaceSizeInMB = Math.floor(totalMemoryMB * 0.5);
  if (config.getDebugMode()) {
    console.debug(
      `Current heap size ${currentMaxOldSpaceSizeMb.toFixed(2)} MB`,
    );
  }

  if (process.env.LLXPRT_CLI_NO_RELAUNCH) {
    return [];
  }

  if (targetMaxOldSpaceSizeInMB > currentMaxOldSpaceSizeMb) {
    if (config.getDebugMode()) {
      console.debug(
        `Need to relaunch with more memory: ${targetMaxOldSpaceSizeInMB.toFixed(2)} MB`,
      );
    }
    return [`--max-old-space-size=${targetMaxOldSpaceSizeInMB}`];
  }

  return [];
}

async function relaunchWithAdditionalArgs(additionalArgs: string[]) {
  const nodeArgs = [...additionalArgs, ...process.argv.slice(1)];
  const newEnv = { ...process.env, GEMINI_CLI_NO_RELAUNCH: 'true' };

  const child = spawn(process.execPath, nodeArgs, {
    stdio: 'inherit',
    env: newEnv,
  });

  await new Promise((resolve) => child.on('close', resolve));
  process.exit(0);
}
import { runAcpPeer } from './acp/acpPeer.js';

import { existsSync, mkdirSync } from 'fs';
import { homedir } from 'os';
import { join } from 'path';

export async function main() {
  const llxprtDir = join(homedir(), '.llxprt');
  if (!existsSync(llxprtDir)) {
    mkdirSync(llxprtDir, { recursive: true });
  }

  const workspaceRoot = process.cwd();
  const settings = loadSettings(workspaceRoot);
  const argv = await parseArguments();

  await cleanupCheckpoints();
  if (settings.errors.length > 0) {
    for (const error of settings.errors) {
      const errorMessage = `Error in ${error.path}: ${error.message}`;
      console.error(chalk.red(errorMessage));
      console.error(`Please fix ${error.path} and try again.`);
    }
    process.exit(1);
  }

  const extensions = loadExtensions(workspaceRoot);
  const config = await loadCliConfig(
    settings.merged,
    extensions,
    sessionId,
    argv,
  );

  const providerManager = getProviderManager(config);
  const providerManagerAdapter = new ProviderManagerAdapter(providerManager);
  config.setProviderManager(providerManagerAdapter);

  if (argv.promptInteractive && !process.stdin.isTTY) {
    console.error(
      'Error: The --prompt-interactive flag is not supported when piping input from stdin.',
    );
    process.exit(1);
  }

  if (config.getListExtensions()) {
    for (const _extension of extensions) {
      // List extensions without console.log
    }
    process.exit(0);
  }

  // Set a default auth type if one isn't set.
  if (!settings.merged.selectedAuthType) {
    if (process.env.CLOUD_SHELL === 'true') {
      settings.setValue(
        SettingScope.User,
        'selectedAuthType',
        AuthType.CLOUD_SHELL,
      );
    }
  }

  setMaxSizedBoxDebugging(config.getDebugMode());

  await config.initialize();

  // If a provider is specified via CLI, activate it after initialization
  const configProvider = config.getProvider();
  if (configProvider) {
    try {
      await providerManager.setActiveProvider(configProvider);

      // Set the model from command line args after activating provider
      const configModel = config.getModel();
      const activeProvider = providerManager.getActiveProvider();
      if (configModel && activeProvider.setModel) {
        activeProvider.setModel(configModel);
      }

      // Set auth type to USE_PROVIDER when using a provider
      settings.setValue(
        SettingScope.User,
        'selectedAuthType',
        AuthType.USE_PROVIDER,
      );
      await config.refreshAuth(AuthType.USE_PROVIDER);
    } catch (e) {
      console.error(chalk.red((e as Error).message));
      process.exit(1);
    }
  }

  // Process CLI-provided credentials (--key, --keyfile, --baseurl)
  if (argv.key || argv.keyfile || argv.baseurl) {
    // If any provider-specific credential flag is used, ensure we're in USE_PROVIDER mode.
    // This prevents falling back to Gemini auth when a user provides e.g. only --key.
    if (settings.merged.selectedAuthType !== AuthType.USE_PROVIDER) {
      settings.setValue(
        SettingScope.User,
        'selectedAuthType',
        AuthType.USE_PROVIDER,
      );
      await config.refreshAuth(AuthType.USE_PROVIDER);
    }

    // Handle --key
    if (argv.key) {
      const result = await setProviderApiKey(
        providerManager,
        settings,
        argv.key,
        config,
      );
      if (!result.success) {
        console.error(chalk.red(result.message));
        process.exit(1);
      }
      if (config.getDebugMode()) {
        console.debug(result.message);
      }
    }

    // Handle --keyfile
    if (argv.keyfile) {
      const result = await setProviderApiKeyFromFile(
        providerManager,
        settings,
        argv.keyfile,
        config,
      );
      if (!result.success) {
        console.error(chalk.red(result.message));
        process.exit(1);
      }
      if (config.getDebugMode()) {
        console.debug(result.message);
      }
    }

    // Handle --baseurl
    if (argv.baseurl) {
      const result = await setProviderBaseUrl(
        providerManager,
        settings,
        argv.baseurl,
      );
      if (!result.success) {
        console.error(chalk.red(result.message));
        process.exit(1);
      }
      if (config.getDebugMode()) {
        console.debug(result.message);
      }
    }
  }

  if (settings.merged.theme) {
    if (!themeManager.setActiveTheme(settings.merged.theme)) {
      // If the theme is not found during initial load, log a warning and continue.
      // The useThemeCommand hook in App.tsx will handle opening the dialog.
      console.warn(`Warning: Theme "${settings.merged.theme}" not found.`);
    }
  }

  // hop into sandbox if we are outside and sandboxing is enabled
  if (!process.env.SANDBOX) {
    const memoryArgs = settings.merged.autoConfigureMaxOldSpaceSize
      ? getNodeMemoryArgs(config)
      : [];
    const sandboxConfig = config.getSandbox();
    if (sandboxConfig) {
      if (settings.merged.selectedAuthType) {
        // Validate authentication here because the sandbox will interfere with the Oauth2 web redirect.
        try {
          const err = validateAuthMethod(settings.merged.selectedAuthType);
          if (err) {
            throw new Error(err);
          }
          await config.refreshAuth(settings.merged.selectedAuthType);
        } catch (err) {
          console.error('Error authenticating:', err);
          process.exit(1);
        }
      }
      await start_sandbox(sandboxConfig, memoryArgs);
      process.exit(0);
    } else {
      // Not in a sandbox and not entering one, so relaunch with additional
      // arguments to control memory usage if needed.
      if (memoryArgs.length > 0) {
        await relaunchWithAdditionalArgs(memoryArgs);
        process.exit(0);
      }
    }
  }

  if (
    settings.merged.selectedAuthType === AuthType.LOGIN_WITH_GOOGLE &&
    (config.getNoBrowser() || !shouldAttemptBrowserLaunch())
  ) {
    // Do oauth before app renders to make copying the link possible.
    await getOauthClient(settings.merged.selectedAuthType, config);
  }

  if (config.getExperimentalAcp()) {
    return runAcpPeer(config, settings);
  }

  let input = config.getQuestion();
  const startupWarnings = [
    ...(await getStartupWarnings()),
    ...(await getUserStartupWarnings(workspaceRoot)),
  ];

  // Check if a provider is already active on startup
  const activeProvider = providerManager.getActiveProvider();
  if (
    activeProvider &&
    activeProvider.name !== 'gemini' &&
    !settings.merged.selectedAuthType
  ) {
    // Set selectedAuthType to USE_PROVIDER if a non-Gemini provider is active
    settings.setValue(
      SettingScope.User,
      'selectedAuthType',
      AuthType.USE_PROVIDER,
    );
  }

  const shouldBeInteractive =
    !!argv.promptInteractive || (process.stdin.isTTY && !input);

  function handleError(error: Error, errorInfo: ErrorInfo) {
    // Log to console for debugging
    console.error('Application Error:', error);
    console.error('Component Stack:', errorInfo.componentStack);

    // Special handling for maximum update depth errors
    if (error.message.includes('Maximum update depth exceeded')) {
      console.error('\n🚨 RENDER LOOP DETECTED!');
      console.error('This is likely caused by:');
      console.error('- State updates during render');
      console.error('- Incorrect useEffect dependencies');
      console.error('- Non-memoized props causing re-renders');
      console.error('\nCheck recent changes to React components and hooks.');
    }
  }

  // Render UI, passing necessary config values. Check that there is no command line question.
  if (shouldBeInteractive) {
    const version = await getCliVersion();
    setWindowTitle(basename(workspaceRoot), settings);

    // Initialize authentication before rendering to ensure geminiClient is available
    if (settings.merged.selectedAuthType) {
      try {
        const err = validateAuthMethod(settings.merged.selectedAuthType);
        if (err) {
          console.error('Error validating authentication method:', err);
          process.exit(1);
        }
      } catch (err) {
        console.error('Error authenticating:', err);
        process.exit(1);
      }
    }

    const instance = render(
      <React.StrictMode>
        <ErrorBoundary
          // eslint-disable-next-line react/jsx-no-bind
          onError={handleError}
        >
          <AppWrapper
            config={config}
            settings={settings}
            startupWarnings={startupWarnings}
            version={version}
          />
        </ErrorBoundary>
      </React.StrictMode>,
      { exitOnCtrlC: false },
    );

    registerCleanup(() => instance.unmount());
    return;
  }
  // If not a TTY, read from stdin
  // This is for cases where the user pipes input directly into the command
  if (!process.stdin.isTTY && !input) {
    input += await readStdin();
  }
  if (!input) {
    console.error('No input provided via stdin.');
    process.exit(1);
  }

  const prompt_id = Math.random().toString(16).slice(2);
  // TELEMETRY REMOVED: Disabled Google data collection
  // logUserPrompt(config, {
  //   'event.name': 'user_prompt',
  //   'event.timestamp': new Date().toISOString(),
  //   prompt: input,
  //   prompt_id,
  //   auth_type: config.getContentGeneratorConfig()?.authType,
  //   prompt_length: input.length,
  // });

  // Non-interactive mode handled by runNonInteractive
  const nonInteractiveConfig = await loadNonInteractiveConfig(
    config,
    extensions,
    settings,
    argv,
  );

  await runNonInteractive(nonInteractiveConfig, input, prompt_id);
  process.exit(0);
}

function setWindowTitle(title: string, settings: LoadedSettings) {
  if (!settings.merged.hideWindowTitle) {
    const windowTitle = (process.env.CLI_TITLE || `Gemini - ${title}`).replace(
      // eslint-disable-next-line no-control-regex
      /[\x00-\x1F\x7F]/g,
      '',
    );
    process.stdout.write(`\x1b]2;${windowTitle}\x07`);

    process.on('exit', () => {
      process.stdout.write(`\x1b]2;\x07`);
    });
  }
}

// --- Global Unhandled Rejection Handler ---
process.on('unhandledRejection', (reason, _promise) => {
  // Log other unexpected unhandled rejections as critical errors
  console.error('=========================================');
  console.error('CRITICAL: Unhandled Promise Rejection!');
  console.error('=========================================');
  console.error('Reason:', reason);
  console.error('Stack trace may follow:');
  if (!(reason instanceof Error)) {
    console.error(reason);
  }
  // Exit for genuinely unhandled errors
  process.exit(1);
});

async function loadNonInteractiveConfig(
  config: Config,
  extensions: Extension[],
  settings: LoadedSettings,
  argv: CliArgs,
) {
  let finalConfig = config;

  if (!argv.yolo) {
    // Everything is not allowed, ensure that only read-only tools are configured.
    const existingExcludeTools = settings.merged.excludeTools || [];
    const interactiveTools = [
      ShellTool.Name,
      EditTool.Name,
      WriteFileTool.Name,
    ];

    const newExcludeTools = [
      ...new Set([...existingExcludeTools, ...interactiveTools]),
    ];

    const nonInteractiveSettings = {
      ...settings.merged,
      excludeTools: newExcludeTools,
    };
    finalConfig = await loadCliConfig(
      nonInteractiveSettings,
      extensions,
      config.getSessionId(),
      argv,
    );
    await finalConfig.initialize();
  }

  // Always set up provider manager for non-interactive mode
  const providerManager = getProviderManager(finalConfig);
  const providerManagerAdapter = new ProviderManagerAdapter(providerManager);
  finalConfig.setProviderManager(providerManagerAdapter);

  // Activate provider if specified
  if (argv.provider) {
    await providerManager.setActiveProvider(argv.provider);

    // Set model if specified and provider supports it
    if (argv.model) {
      const activeProvider = providerManager.getActiveProvider();
      if (activeProvider && typeof activeProvider.setModel === 'function') {
        activeProvider.setModel(argv.model);
      }
    }
  }

  // Process CLI-provided credentials (--key, --keyfile, --baseurl)
  if (argv.key || argv.keyfile || argv.baseurl) {
    // If any provider-specific credential flag is used, ensure we're in USE_PROVIDER mode.
    // This prevents falling back to Gemini auth when a user provides e.g. only --key.
    if (settings.merged.selectedAuthType !== AuthType.USE_PROVIDER) {
      settings.setValue(
        SettingScope.User,
        'selectedAuthType',
        AuthType.USE_PROVIDER,
      );
      await finalConfig.refreshAuth(AuthType.USE_PROVIDER);
    }

    // Handle --key
    if (argv.key) {
      const result = await setProviderApiKey(
        providerManager,
        settings,
        argv.key,
        finalConfig,
      );
      if (!result.success) {
        console.error(chalk.red(result.message));
        process.exit(1);
      }
      if (finalConfig.getDebugMode()) {
        console.debug(result.message);
      }
    }

    // Handle --keyfile
    if (argv.keyfile) {
      const result = await setProviderApiKeyFromFile(
        providerManager,
        settings,
        argv.keyfile,
        finalConfig,
      );
      if (!result.success) {
        console.error(chalk.red(result.message));
        process.exit(1);
      }
      if (finalConfig.getDebugMode()) {
        console.debug(result.message);
      }
    }

    // Handle --baseurl
    if (argv.baseurl) {
      const result = await setProviderBaseUrl(
        providerManager,
        settings,
        argv.baseurl,
      );
      if (!result.success) {
        console.error(chalk.red(result.message));
        process.exit(1);
      }
      if (finalConfig.getDebugMode()) {
        console.debug(result.message);
      }
    }
  }

  return await validateNonInterActiveAuth(
    settings.merged.selectedAuthType,
    finalConfig,
  );
}

async function validateNonInterActiveAuth(
  selectedAuthType: AuthType | undefined,
  nonInteractiveConfig: Config,
) {
  // Check if a provider is specified via command line
  const configProvider = nonInteractiveConfig.getProvider();
  if (configProvider) {
    // When using a provider, always use USE_PROVIDER auth type
    selectedAuthType = AuthType.USE_PROVIDER;
  } else if (!selectedAuthType && !process.env.LLXPRT_API_KEY) {
    // making a special case for the cli. many headless environments might not have a settings.json set
    // so if GEMINI_API_KEY is set, we'll use that. However since the oauth things are interactive anyway, we'll
    // still expect that exists
    console.error(
      `Please set an Auth method in your ${USER_SETTINGS_PATH} OR specify GEMINI_API_KEY env variable file before running`,
    );
    process.exit(1);
  }

  selectedAuthType = selectedAuthType || AuthType.USE_GEMINI;
  const err = validateAuthMethod(selectedAuthType);
  if (err != null) {
    console.error(err);
    process.exit(1);
  }

  await nonInteractiveConfig.refreshAuth(selectedAuthType);
  return nonInteractiveConfig;
}<|MERGE_RESOLUTION|>--- conflicted
+++ resolved
@@ -38,12 +38,8 @@
   // TELEMETRY REMOVED: logUserPrompt disabled
   AuthType,
   getOauthClient,
-<<<<<<< HEAD
+  shouldAttemptBrowserLaunch,
 } from '@vybestack/llxprt-code-core';
-=======
-  shouldAttemptBrowserLaunch,
-} from '@google/gemini-cli-core';
->>>>>>> f650be2c
 import { validateAuthMethod } from './config/auth.js';
 import { setMaxSizedBoxDebugging } from './ui/components/shared/MaxSizedBox.js';
 import { getProviderManager } from './providers/providerManagerInstance.js';
