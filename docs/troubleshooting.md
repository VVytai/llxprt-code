# Troubleshooting Guide

This guide provides solutions to common issues and debugging tips.

## Authentication

- **Error: `Failed to login. Message: Request contains an invalid argument`**
  - Users with Google Workspace accounts, or users with Google Cloud accounts
    associated with their Gmail accounts may not be able to activate the free
    tier of the Google Code Assist plan.
  - For Google Cloud accounts, you can work around this by setting
    `GOOGLE_CLOUD_PROJECT` to your project ID.
<<<<<<< HEAD
  - You can also grab an API key from [AI Studio](https://aistudio.google.com/app/apikey), which also includes a
=======
  - You can also grab an API key from [AI
    Studio](https://aistudio.google.com/app/apikey), which also includes a
>>>>>>> c0e2903a
    separate free tier.

## Frequently asked questions (FAQs)

- **Q: How do I update Gemini CLI to the latest version?**
  - A: If installed globally via npm, update Gemini CLI using the command `npm install -g @google/gemini-cli@latest`. If run from source, pull the latest changes from the repository and rebuild using `npm run build`.

- **Q: Where are Gemini CLI configuration files stored?**
  - A: The CLI configuration is stored within two `settings.json` files: one in your home directory and one in your project's root directory. In both locations, `settings.json` is found in the `.gemini/` folder. Refer to [CLI Configuration](./cli/configuration.md) for more details.

- **Q: Why don't I see cached token counts in my stats output?**
  - A: Cached token information is only displayed when cached tokens are being used. This feature is available for API key users (Gemini API key or Vertex AI) but not for OAuth users (Google Personal/Enterprise accounts) at this time, as the Code Assist API does not support cached content creation. You can still view your total token usage with the `/stats` command.

## Common error messages and solutions

- **Error: `EADDRINUSE` (Address already in use) when starting an MCP server.**
  - **Cause:** Another process is already using the port the MCP server is trying to bind to.
  - **Solution:**
    Either stop the other process that is using the port or configure the MCP server to use a different port.

- **Error: Command not found (when attempting to run Gemini CLI).**
  - **Cause:** Gemini CLI is not correctly installed or not in your system's PATH.
  - **Solution:**
    1.  Ensure Gemini CLI installation was successful.
    2.  If installed globally, check that your npm global binary directory is in your PATH.
    3.  If running from source, ensure you are using the correct command to invoke it (e.g., `node packages/cli/dist/index.js ...`).

- **Error: `MODULE_NOT_FOUND` or import errors.**
  - **Cause:** Dependencies are not installed correctly, or the project hasn't been built.
  - **Solution:**
    1.  Run `npm install` to ensure all dependencies are present.
    2.  Run `npm run build` to compile the project.

- **Error: "Operation not permitted", "Permission denied", or similar.**
  - **Cause:** If sandboxing is enabled, then the application is likely attempting an operation restricted by your sandbox, such as writing outside the project directory or system temp directory.
  - **Solution:** See [Sandboxing](./cli/configuration.md#sandboxing) for more information, including how to customize your sandbox configuration.

- **CLI is not interactive in "CI" environments**
  - **Issue:** The CLI does not enter interactive mode (no prompt appears) if an environment variable starting with `CI_` (e.g., `CI_TOKEN`) is set. This is because the `is-in-ci` package, used by the underlying UI framework, detects these variables and assumes a non-interactive CI environment.
  - **Cause:** The `is-in-ci` package checks for the presence of `CI`, `CONTINUOUS_INTEGRATION`, or any environment variable with a `CI_` prefix. When any of these are found, it signals that the environment is non-interactive, which prevents the CLI from starting in its interactive mode.
  - **Solution:** If the `CI_` prefixed variable is not needed for the CLI to function, you can temporarily unset it for the command. e.g., `env -u CI_TOKEN gemini`

## Debugging Tips

- **CLI debugging:**
  - Use the `--verbose` flag (if available) with CLI commands for more detailed output.
  - Check the CLI logs, often found in a user-specific configuration or cache directory.

- **Core debugging:**
  - Check the server console output for error messages or stack traces.
  - Increase log verbosity if configurable.
  - Use Node.js debugging tools (e.g., `node --inspect`) if you need to step through server-side code.

- **Tool issues:**
  - If a specific tool is failing, try to isolate the issue by running the simplest possible version of the command or operation the tool performs.
  - For `run_shell_command`, check that the command works directly in your shell first.
  - For file system tools, double-check paths and permissions.

- **Pre-flight checks:**
  - Always run `npm run preflight` before committing code. This can catch many common issues related to formatting, linting, and type errors.

If you encounter an issue not covered here, consider searching the project's issue tracker on GitHub or reporting a new issue with detailed information.<|MERGE_RESOLUTION|>--- conflicted
+++ resolved
@@ -10,12 +10,8 @@
     tier of the Google Code Assist plan.
   - For Google Cloud accounts, you can work around this by setting
     `GOOGLE_CLOUD_PROJECT` to your project ID.
-<<<<<<< HEAD
-  - You can also grab an API key from [AI Studio](https://aistudio.google.com/app/apikey), which also includes a
-=======
   - You can also grab an API key from [AI
     Studio](https://aistudio.google.com/app/apikey), which also includes a
->>>>>>> c0e2903a
     separate free tier.
 
 ## Frequently asked questions (FAQs)
